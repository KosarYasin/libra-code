--- conflicted
+++ resolved
@@ -1,972 +1,966 @@
-/*********************************************************************************
-* Copyright (C) 2015-2022 Alexey V. Akimov
-*
-* This file is distributed under the terms of the GNU General Public License
-* as published by the Free Software Foundation, either version 3 of
-* the License, or (at your option) any later version.
-* See the file LICENSE in the root directory of this distribution
-* or <http://www.gnu.org/licenses/>.
-*
-*********************************************************************************/
-/**
-  \file libdyn.cpp
-  \brief The file implements Python export function
-    
-*/
-
-#if defined(USING_PCH)
-#include "../pch.h"
-#else
-#include <boost/python.hpp>
-#include <boost/python/suite/indexing/vector_indexing_suite.hpp>
-#endif 
-
-#include "libdyn.h"
-
-
-/// liblibra namespace
-namespace liblibra{
-
-using namespace boost::python;
-
-/// libdyn namespace
-namespace libdyn{
-
-using namespace libnuclear;
-using namespace libelectronic;
-//using namespace librigidbody;
-using namespace libthermostat;
-using namespace libbarostat;
-using namespace libwfcgrid;
-using namespace libwfcgrid2;
-//using namespace libensemble;
-using namespace libgwp;
-using namespace libheom;
-using namespace libqtag;
-
-using namespace libthermostat;
-
-
-
-
-void export_dyn_control_params_objects(){
-
-  // Arbitrary wavefunction
-  void (dyn_control_params::*expt_sanity_check_v1)(boost::python::dict params) = &dyn_control_params::set_parameters;
-  void (dyn_control_params::*expt_set_parameters_v1)(boost::python::dict params) = &dyn_control_params::set_parameters;
-
-
-  class_<dyn_control_params>("dyn_control_params",init<>())
-      .def("__copy__", &generic__copy__<dyn_control_params>)
-      .def("__deepcopy__", &generic__deepcopy__<dyn_control_params>)
-
-      ///================= Computing Hamiltonian-related properties ====================
-      .def_readwrite("rep_tdse", &dyn_control_params::rep_tdse)
-//      .def_readwrite("rep_ham", &dyn_control_params::rep_ham)
-      .def_readwrite("ham_update_method", &dyn_control_params::ham_update_method)    
-      .def_readwrite("ham_transform_method", &dyn_control_params::ham_transform_method)    
-      .def_readwrite("rep_sh", &dyn_control_params::rep_sh)
-      .def_readwrite("rep_lz", &dyn_control_params::rep_lz)
-      .def_readwrite("rep_force", &dyn_control_params::rep_force)
-      .def_readwrite("force_method", &dyn_control_params::force_method)
-      .def_readwrite("time_overlap_method", &dyn_control_params::time_overlap_method)
-      .def_readwrite("nac_update_method", &dyn_control_params::nac_update_method)
-      .def_readwrite("nac_algo", &dyn_control_params::nac_algo)
-      .def_readwrite("hvib_update_method", &dyn_control_params::hvib_update_method)    
-      .def_readwrite("do_phase_correction", &dyn_control_params::do_phase_correction)
-      .def_readwrite("phase_correction_tol", &dyn_control_params::phase_correction_tol)
-      .def_readwrite("state_tracking_algo", &dyn_control_params::state_tracking_algo)
-      .def_readwrite("MK_alpha", &dyn_control_params::MK_alpha)
-      .def_readwrite("MK_verbosity", &dyn_control_params::MK_verbosity)
-      .def_readwrite("convergence", &dyn_control_params::convergence)
-      .def_readwrite("max_number_attempts", &dyn_control_params::max_number_attempts)
-      .def_readwrite("isNBRA", &dyn_control_params::isNBRA)
-
-      ///================= Surface hopping: proposal, acceptance =======================
-      .def_readwrite("tsh_method", &dyn_control_params::tsh_method)
-      .def_readwrite("hop_acceptance_algo", &dyn_control_params::hop_acceptance_algo)
-      .def_readwrite("momenta_rescaling_algo", &dyn_control_params::momenta_rescaling_algo)
-      .def_readwrite("use_boltz_factor", &dyn_control_params::use_boltz_factor)
-
-      ///================= Decoherence options =========================================
-      .def_readwrite("decoherence_algo", &dyn_control_params::decoherence_algo)
-      .def_readwrite("sdm_norm_tolerance", &dyn_control_params::sdm_norm_tolerance)
-      .def_readwrite("dish_decoherence_event_option", &dyn_control_params::dish_decoherence_event_option)
-      .def_readwrite("decoherence_times_type", &dyn_control_params::decoherence_times_type)
-      .def_readwrite("schwartz_decoherence_inv_alpha", &dyn_control_params::schwartz_decoherence_inv_alpha)
-      .def_readwrite("decoherence_C_param", &dyn_control_params::decoherence_C_param)
-      .def_readwrite("decoherence_eps_param", &dyn_control_params::decoherence_eps_param)
-      .def_readwrite("dephasing_informed", &dyn_control_params::dephasing_informed)
-      .def_readwrite("instantaneous_decoherence_variant", &dyn_control_params::instantaneous_decoherence_variant)
-      .def_readwrite("collapse_option", &dyn_control_params::collapse_option)
-      .def_readwrite("decoherence_rates", &dyn_control_params::decoherence_rates)
-      .def_readwrite("ave_gaps", &dyn_control_params::ave_gaps)
-      .def_readwrite("wp_width", &dyn_control_params::wp_width)
-      .def_readwrite("coherence_threshold", &dyn_control_params::coherence_threshold)
-
-      ///================= Entanglement of trajectories ================================
-      .def_readwrite("entanglement_opt", &dyn_control_params::entanglement_opt)
-      .def_readwrite("ETHD3_alpha", &dyn_control_params::ETHD3_alpha)
-      .def_readwrite("ETHD3_beta", &dyn_control_params::ETHD3_beta)
-
-
-      ///================= Bath, Constraints, and Dynamical controls ===================
-      .def_readwrite("Temperature", &dyn_control_params::Temperature)
-      .def_readwrite("ensemble", &dyn_control_params::ensemble)
-      .def_readwrite("thermostat_params", &dyn_control_params::thermostat_params)
-      .def_readwrite("thermostat_dofs", &dyn_control_params::thermostat_dofs)
-      .def_readwrite("quantum_dofs", &dyn_control_params::quantum_dofs)
-      .def_readwrite("constrained_dofs", &dyn_control_params::constrained_dofs)
-      .def_readwrite("dt", &dyn_control_params::dt)
-      .def_readwrite("num_electronic_substeps", &dyn_control_params::num_electronic_substeps)
-      .def_readwrite("electronic_integrator", &dyn_control_params::electronic_integrator)
-      .def_readwrite("assume_always_consistent", &dyn_control_params::assume_always_consistent)
-      .def_readwrite("thermally_corrected_nbra", &dyn_control_params::thermally_corrected_nbra)
-      .def_readwrite("total_energy", &dyn_control_params::total_energy)
-
-      .def("sanity_check", expt_sanity_check_v1)
-      .def("set_parameters", expt_set_parameters_v1)
-  ;
-}
-
-
-
-
-void export_dyn_variables_objects(){
-
-
-  CMATRIX (*expt_transform_amplitudes_v1)
-  (int rep_in, int rep_out, CMATRIX& C, nHamiltonian& ham) = &transform_amplitudes;
-
-  def("transform_amplitudes", expt_transform_amplitudes_v1);
-
-  CMATRIX (*expt_orthogonalized_T_v1)(CMATRIX& T) = &orthogonalized_T;
-  def("orthogonalized_T", expt_orthogonalized_T_v1);
-
-
-  CMATRIX (dyn_variables::*expt_get_dm_adi_v1)(int i, int prev_steps) = &dyn_variables::get_dm_adi;
-  CMATRIX (dyn_variables::*expt_get_dm_adi_v2)(int i) = &dyn_variables::get_dm_adi;
-
-  CMATRIX (dyn_variables::*expt_get_dm_dia_v1)(int i, int prev_steps) = &dyn_variables::get_dm_dia;
-  CMATRIX (dyn_variables::*expt_get_dm_dia_v2)(int i) = &dyn_variables::get_dm_dia;
-
-
-  // Arbitrary wavefunction
-  void (dyn_variables::*expt_set_parameters_v1)(boost::python::dict params) = &dyn_variables::set_parameters;
-
-  void (dyn_variables::*expt_update_amplitudes_v1)
-  (dyn_control_params& dyn_params, nHamiltonian& ham) = &dyn_variables::update_amplitudes;
-  void (dyn_variables::*expt_update_amplitudes_v2)
-  (bp::dict dyn_params, nHamiltonian& ham) = &dyn_variables::update_amplitudes;
-  void (dyn_variables::*expt_update_amplitudes_v3)
-  (dyn_control_params& dyn_params, bp::object compute_model, bp::dict model_params) = &dyn_variables::update_amplitudes;
-  void (dyn_variables::*expt_update_amplitudes_v4)
-  (bp::dict dyn_params, bp::object compute_model, bp::dict model_params) = &dyn_variables::update_amplitudes;
-
-
-  void (dyn_variables::*expt_update_density_matrix_v1)
-  (dyn_control_params& dyn_params, nHamiltonian& ham, int lvl) = &dyn_variables::update_density_matrix;
-  void (dyn_variables::*expt_update_density_matrix_v2)
-  (bp::dict dyn_params, nHamiltonian& ham, int lvl) = &dyn_variables::update_density_matrix;
-  void (dyn_variables::*expt_update_density_matrix_v3)
-  (dyn_control_params& dyn_params, bp::object compute_model, bp::dict model_params, int lvl) = &dyn_variables::update_density_matrix;
-  void (dyn_variables::*expt_update_density_matrix_v4)
-  (bp::dict dyn_params, bp::object compute_model, bp::dict model_params, int lvl) = &dyn_variables::update_density_matrix;
-
-
-  double (dyn_variables::*expt_compute_average_kinetic_energy_v1)() = &dyn_variables::compute_average_kinetic_energy;
-  double (dyn_variables::*expt_compute_average_kinetic_energy_v2)(vector<int>& which_dofs) = &dyn_variables::compute_average_kinetic_energy;
-  double (dyn_variables::*expt_compute_kinetic_energy_v1)(int itraj) = &dyn_variables::compute_kinetic_energy;
-  double (dyn_variables::*expt_compute_kinetic_energy_v2)(int itraj, vector<int>& which_dofs) = &dyn_variables::compute_kinetic_energy;
-  vector<double> (dyn_variables::*expt_compute_kinetic_energies_v1)() = &dyn_variables::compute_kinetic_energies;
-  vector<double> (dyn_variables::*expt_compute_kinetic_energies_v2)(vector<int>& which_dofs) = &dyn_variables::compute_kinetic_energies;
-
-
-
-  class_<dyn_variables>("dyn_variables",init<int, int, int, int>())
-      .def("__copy__", &generic__copy__<dyn_variables>)
-      .def("__deepcopy__", &generic__deepcopy__<dyn_variables>)
-
-      ///================= Dimension numbers ===================
-      .def_readwrite("ndia", &dyn_variables::ndia)
-      .def_readwrite("nadi", &dyn_variables::nadi)
-      .def_readwrite("ndof", &dyn_variables::ndof)
-      .def_readwrite("ntraj", &dyn_variables::ntraj)
-
-      .def_readwrite("electronic_vars_status", &dyn_variables::electronic_vars_status)
-      .def_readwrite("act_states", &dyn_variables::act_states)
-      .def_readwrite("nuclear_vars_status", &dyn_variables::nuclear_vars_status)
-      .def_readwrite("afssh_vars_status", &dyn_variables::afssh_vars_status)
-      .def_readwrite("bcsh_vars_status", &dyn_variables::bcsh_vars_status)
-      .def_readwrite("dish_vars_status", &dyn_variables::dish_vars_status)
-      .def_readwrite("fssh2_vars_status", &dyn_variables::fssh2_vars_status)
-      .def_readwrite("shxf_vars_status", &dyn_variables::shxf_vars_status)
-<<<<<<< HEAD
-      .def_readwrite("tcnbra_vars_status", &dyn_variables::tcnbra_vars_status)
-=======
-      .def_readwrite("mqcxf_vars_status", &dyn_variables::mqcxf_vars_status)
->>>>>>> aa5f6557
-
-
-      .def("set_parameters", expt_set_parameters_v1)
-
-      .def("allocate_electronic_vars", &dyn_variables::allocate_electronic_vars)
-      .def("allocate_nuclear_vars", &dyn_variables::allocate_nuclear_vars)
-      .def("allocate_afssh", &dyn_variables::allocate_afssh)
-      .def("allocate_bcsh", &dyn_variables::allocate_bcsh)
-      .def("allocate_dish", &dyn_variables::allocate_dish)
-      .def("allocate_fssh2", &dyn_variables::allocate_fssh2)
-      .def("allocate_shxf", &dyn_variables::allocate_shxf)
-<<<<<<< HEAD
-      .def("allocate_tcnbra", &dyn_variables::allocate_tcnbra)
-=======
-      .def("allocate_mqcxf", &dyn_variables::allocate_mqcxf)
->>>>>>> aa5f6557
-
-      .def("set_q", &dyn_variables::set_q)
-      .def("set_p", &dyn_variables::set_p)
-      .def("set_f", &dyn_variables::set_f)
-      .def("get_ampl_adi", &dyn_variables::get_ampl_adi)
-      .def("get_ampl_dia", &dyn_variables::get_ampl_dia)
-      .def("get_dm_adi", expt_get_dm_adi_v1)
-      .def("get_dm_adi", expt_get_dm_adi_v2)
-      .def("get_dm_dia", expt_get_dm_dia_v1)
-      .def("get_dm_dia", expt_get_dm_dia_v2)
-      .def("get_imass", &dyn_variables::get_imass)
-      .def("get_coords", &dyn_variables::get_coords)
-      .def("get_momenta", &dyn_variables::get_momenta)
-      .def("get_forces", &dyn_variables::get_forces)
-
-      .def("init_nuclear_dyn_var", &dyn_variables::init_nuclear_dyn_var)
-      .def("compute_average_kinetic_energy", expt_compute_average_kinetic_energy_v1)
-      .def("compute_average_kinetic_energy", expt_compute_average_kinetic_energy_v2)
-      .def("compute_kinetic_energy", expt_compute_kinetic_energy_v1)
-      .def("compute_kinetic_energy", expt_compute_kinetic_energy_v2)
-      .def("compute_kinetic_energies", expt_compute_kinetic_energies_v1)
-      .def("compute_kinetic_energies", expt_compute_kinetic_energies_v2)
-
-
-      .def("update_amplitudes", expt_update_amplitudes_v1)
-      .def("update_amplitudes", expt_update_amplitudes_v2)
-      .def("update_amplitudes", expt_update_amplitudes_v3)
-      .def("update_amplitudes", expt_update_amplitudes_v4)
-
-      .def("update_density_matrix", expt_update_density_matrix_v1)
-      .def("update_density_matrix", expt_update_density_matrix_v2)
-      .def("update_density_matrix", expt_update_density_matrix_v3)
-      .def("update_density_matrix", expt_update_density_matrix_v4)
-
-      .def("update_active_states", &dyn_variables::update_active_states)
-
-      .def("init_amplitudes", &dyn_variables::init_amplitudes)
-      .def("init_density_matrix", &dyn_variables::init_density_matrix)
-      .def("init_active_states", &dyn_variables::init_active_states)
-      .def("init_electronic_dyn_var", &dyn_variables::init_electronic_dyn_var)
-
-      .def("compute_average_dm", &dyn_variables::compute_average_dm)
-      .def("compute_average_se_pop", &dyn_variables::compute_average_se_pop)
-      .def("compute_average_sh_pop", &dyn_variables::compute_average_sh_pop)
-
-      .def("save_curr_dm_into_prev", &dyn_variables::save_curr_dm_into_prev)
-
-  ;
-}
-
-
-
-
-void export_dyn_decoherence_objects(){
- 
-  //================== ID-A =======================
-
-  ///=================== dyn_decoherence_methods.cpp =======================
-
-  CMATRIX (*expt_sdm_v1)
-  (CMATRIX& Coeff, double dt, int act_st, MATRIX& decoh_rates, double tol) = &sdm;
-  def("sdm", expt_sdm_v1);
-
-  CMATRIX (*expt_sdm_v2)
-  (CMATRIX& Coeff, double dt, int act_st, MATRIX& decoh_rates) = &sdm;
-  def("sdm", expt_sdm_v2);
-
-
-  CMATRIX (*expt_sdm_v3)
-  (CMATRIX& Coeff, double dt, vector<int>& act_st, vector<MATRIX>& decoh_rates, double tol, int isNBRA) = &sdm;
-  def("sdm", expt_sdm_v3);
-
-  CMATRIX (*expt_sdm_v4)
-  (CMATRIX& Coeff, double dt, vector<int>& act_st, vector<MATRIX>& decoh_rates, double tol) = &sdm;
-  def("sdm", expt_sdm_v4);
-
-  CMATRIX (*expt_sdm_v5)
-  (CMATRIX& Coeff, double dt, vector<int>& act_st, vector<MATRIX>& decoh_rates) = &sdm;
-  def("sdm", expt_sdm_v5);
-
-
-
-
-  void (*expt_project_out_v1)(CMATRIX& Coeff, int traj, int i) = &project_out;
-  def("project_out", expt_project_out_v1);
-
-  void (*expt_collapse_v1)(CMATRIX& Coeff, int traj, int i, int collapse_option) = &collapse;
-  def("collapse", expt_collapse_v1);
-
-  void (*expt_instantaneous_decoherence_v1)(CMATRIX& Coeff, 
-  vector<int>& accepted_states, vector<int>& proposed_states, vector<int>& initial_states,
-  int instantaneous_decoherence_variant, int collapse_option) = &instantaneous_decoherence;
-  def("instantaneous_decoherence", expt_instantaneous_decoherence_v1);
-
-
-
-  void (*expt_wp_reversal_events_v1)
-  (dyn_variables& dyn_var, nHamiltonian& ham, double dt) = &wp_reversal_events;
-  def("wp_reversal_events", expt_wp_reversal_events_v1);
-
-  CMATRIX (*expt_bcsh_v1)
-  (CMATRIX& Coeff, double dt, vector<int>& act_states, MATRIX& reversal_events) = &bcsh;
-  def("bcsh", expt_bcsh_v1);
-
-
-  CMATRIX (*expt_mfsd_v1)
-  (MATRIX& p, CMATRIX& Coeff, MATRIX& invM, double dt, vector<MATRIX>& decoherence_rates, 
-   nHamiltonian& ham, Random& rnd, int isNBRA) = &mfsd;
-  def("mfsd", expt_mfsd_v1);
-
-  CMATRIX (*expt_mfsd_v2)
-  (MATRIX& p, CMATRIX& Coeff, MATRIX& invM, double dt, vector<MATRIX>& decoherence_rates, 
-   nHamiltonian& ham, Random& rnd) = &mfsd;
-  def("mfsd", expt_mfsd_v2);
-
-  void (*expt_shxf_v1)
-  (dyn_variables& dyn_var, nHamiltonian& ham, nHamiltonian& ham_prev, double wp_width, double threshold, double dt, int isNBRA) = &shxf;
-  def("shxf", expt_shxf_v1);
-  
-  void (*expt_shxf_v2)
-  (vector<vector<int>>& is_mixed, vector<vector<int>>& is_first, vector<int>& accepted_states, vector<int>& initial_states) = &shxf;
-  def("shxf", expt_shxf_v2);
-  
-  void (*expt_mqcxf_v1)
-  (dyn_variables& dyn_var, nHamiltonian& ham, nHamiltonian& ham_prev, double wp_width, double threshold, double dt, int use_xf_force, int isNBRA) = &mqcxf;
-  def("mqcxf", expt_mqcxf_v1);
-
-  ///================  In dyn_decoherence_time.cpp  ===================================
-
-  MATRIX (*expt_edc_rates_v1)
-  (CMATRIX& Hvib, double Ekin, double C_param, double eps_param, int isNBRA) = &edc_rates;
-  def("edc_rates", expt_edc_rates_v1);
-
-  MATRIX (*expt_edc_rates_v2)
-  (CMATRIX& Hvib, double Ekin, double C_param, double eps_param) = &edc_rates;
-  def("edc_rates", expt_edc_rates_v2);
-
-
-  vector<MATRIX> (*expt_edc_rates_v3)
-  (vector<CMATRIX>& Hvib, vector<double>& Ekin, 
-  double C_param, double eps_param, int isNBRA) = &edc_rates;
-  def("edc_rates", expt_edc_rates_v3);
-
-  vector<MATRIX> (*expt_edc_rates_v4)
-  (vector<CMATRIX>& Hvib, vector<double>& Ekin, 
-  double C_param, double eps_param, int isNBRA) = &edc_rates;
-  def("edc_rates", expt_edc_rates_v4);
-
-
-
-  void (*expt_dephasing_informed_correction_v1)
-  (MATRIX& decoh_rates, CMATRIX& Hvib, MATRIX& ave_gaps, int isNBRA) = &dephasing_informed_correction;
-  def("dephasing_informed_correction", expt_dephasing_informed_correction_v1);
-
-  void (*expt_dephasing_informed_correction_v2)
-  (MATRIX& decoh_rates, CMATRIX& Hvib, MATRIX& ave_gaps) = &dephasing_informed_correction;
-  def("dephasing_informed_correction", expt_dephasing_informed_correction_v2);
-
-
-  void (*expt_dephasing_informed_correction_v3)
-  (vector<MATRIX>& decoh_rates, vector<CMATRIX>& Hvib, MATRIX& ave_gaps, int isNBRA) = &dephasing_informed_correction;
-  def("dephasing_informed_correction", expt_dephasing_informed_correction_v3);
-
-  void (*expt_dephasing_informed_correction_v4)
-  (vector<MATRIX>& decoh_rates, vector<CMATRIX>& Hvib, MATRIX& ave_gaps) = &dephasing_informed_correction;
-  def("dephasing_informed_correction", expt_dephasing_informed_correction_v4);
-
-  
-
-  MATRIX (*expt_coherence_intervals_v1)(CMATRIX& Coeff, MATRIX& rates) = &coherence_intervals;
-  def("coherence_intervals", expt_coherence_intervals_v1);
-
-  MATRIX (*expt_coherence_intervals_v2)(CMATRIX& Coeff, vector<MATRIX>& rates) = &coherence_intervals;
-  def("coherence_intervals", expt_coherence_intervals_v2);
-
-
-  vector<MATRIX> (*expt_schwartz_1_v1)
-  (dyn_control_params& prms, CMATRIX& amplitudes, nHamiltonian& ham, MATRIX& inv_alp) = &schwartz_1;
-
-  vector<MATRIX> (*expt_schwartz_2_v1)
-  (dyn_control_params& prms, CMATRIX& amplitudes, nHamiltonian& ham, MATRIX& inv_alp) = &schwartz_2;
-
-
-
-  ///================== In dyn_methods_dish.cpp  =======================
-
-  vector<int> (*expt_dish_v1)
-  (dyn_control_params& prms, MATRIX& q, MATRIX& p,  MATRIX& invM, CMATRIX& Coeff, 
-  /*vector<CMATRIX>& projectors,*/ nHamiltonian& ham, vector<int>& act_states, 
-  MATRIX& coherence_time, vector<MATRIX>& decoherence_rates, Random& rnd) = &dish;
-  def("dish", expt_dish_v1);
-
-
-  CMATRIX (*expt_afssh_dzdt_v1)
-  (CMATRIX& dz, CMATRIX& Hvib, CMATRIX& F, CMATRIX& C, double mass, int act_state) = &afssh_dzdt;
-  def("afssh_dzdt", expt_afssh_dzdt_v1);
-
-  void (*expt_integrate_afssh_moments_v1)
-  (CMATRIX& dR, CMATRIX& dP, CMATRIX& Hvib, CMATRIX& F, CMATRIX& C, 
-  double mass, int act_state, double dt, int nsteps) = &integrate_afssh_moments;
-  def("integrate_afssh_moments", expt_integrate_afssh_moments_v1);
-
-  ///================== In dyn_methods_qtsh.cpp ===========================
-  MATRIX (*expt_compute_dkinemat_v1)
-  (dyn_variables& dyn_var, nHamiltonian& ham) = &compute_dkinemat; 
-  def("compute_dkinemat", expt_compute_dkinemat_v1);
-
-
-}
-
-
-void export_dyn_hop_acceptance_objects(){
-
-  //============= dyn_hop_proposal.cpp ======================
-
-  int (*expt_can_rescale_along_vector_v1)
-  (double E_old, double E_new, MATRIX& p, MATRIX& invM, MATRIX& t, vector<int>& which_dofs) = &can_rescale_along_vector;
-  def("can_rescale_along_vector", expt_can_rescale_along_vector_v1);
-
-  int (*expt_can_rescale_along_vector_v2)
-  (double E_old, double E_new, MATRIX& p, MATRIX& invM, MATRIX& t) = &can_rescale_along_vector;
-  def("can_rescale_along_vector", expt_can_rescale_along_vector_v2);
-
-
-
-  void (*expt_rescale_along_vector_v1)
-  (double E_old, double E_new, MATRIX& p, MATRIX& invM, MATRIX& t, int do_reverse, vector<int>& which_dofs) = &rescale_along_vector;
-  def("rescale_along_vector", expt_rescale_along_vector_v1);
-
-  void (*expt_rescale_along_vector_v2)
-  (double E_old, double E_new, MATRIX& p, MATRIX& invM, MATRIX& t, int do_reverse) = &rescale_along_vector;
-  def("rescale_along_vector", expt_rescale_along_vector_v2);
-
-
-  vector<double> (*expt_Boltz_quant_prob_v1)
-  (vector<double>& E, double T) = &Boltz_quant_prob;
-  def("Boltz_quant_prob", expt_Boltz_quant_prob_v1);
-
-  double (*expt_Boltz_cl_prob_v1)(double E, double T) = &Boltz_cl_prob;
-  def("Boltz_cl_prob", expt_Boltz_cl_prob_v1);
-
-  double (*expt_Boltz_cl_prob_up_v1)(double E, double T) = Boltz_cl_prob_up;
-  def("Boltz_cl_prob_up", expt_Boltz_cl_prob_up_v1);
-
-  double (*expt_HO_prob_v1)
-  (vector<double>& E, vector<int>& qn, double T, vector<double>& prob) = &HO_prob;
-  def("HO_prob", expt_HO_prob_v1);
-
-  double (*expt_HO_prob_up_v1)
-  (vector<double>& E, vector<int>& qn, double T, vector<double>& prob) = &HO_prob_up;
-  def("HO_prob_up", expt_HO_prob_up_v1);
-
-  double (*expt_boltz_factor_v1)
-  (double E_new, double E_old, double T, int boltz_opt) = &boltz_factor;
-  def("boltz_factor", expt_boltz_factor_v1);
-
-
-
-  vector<int> (*expt_accept_hops_v1)
-  (dyn_control_params& prms,
-   MATRIX& q, MATRIX& p, MATRIX& invM, CMATRIX& C, /*vector<CMATRIX>& projectors, */
-   nHamiltonian& ham, vector<int>& proposed_states, vector<int>& initial_states, Random& rnd, 
-   vector<int>& which_trajectories) = &accept_hops;
-  def("accept_hops", expt_accept_hops_v1);
-
-  vector<int> (*expt_accept_hops_v2)
-  (dyn_control_params& prms,
-   MATRIX& q, MATRIX& p, MATRIX& invM, CMATRIX& C, /*vector<CMATRIX>& projectors, */
-   nHamiltonian& ham, vector<int>& proposed_states, vector<int>& initial_states, Random& rnd ) = &accept_hops;
-  def("accept_hops", expt_accept_hops_v2);
-
-
-
-  vector<int> (*expt_where_can_we_hop_v1)
-  (int traj, dyn_control_params& prms,
-   MATRIX& q, MATRIX& p,  MATRIX& invM, CMATRIX& Coeff, /*vector<CMATRIX>& projectors, */
-   nHamiltonian& ham, vector<int>& act_states, Random& rnd) = &where_can_we_hop;
-  def("where_can_we_hop", expt_where_can_we_hop_v1);
-
-
-  void (*expt_handle_hops_nuclear_v1)
-  (dyn_control_params& prms,
-   MATRIX& q, MATRIX& p, MATRIX& invM, CMATRIX& C, /*vector<CMATRIX>& projectors,*/
-   nHamiltonian& ham, vector<int>& new_states, vector<int>& old_states) = &handle_hops_nuclear;
-  def("handle_hops_nuclear", expt_handle_hops_nuclear_v1);
-
-}
-
-
-void export_dyn_hop_proposal_objects(){
-
-  //============= dyn_hop_proposal.cpp ======================
-
-  MATRIX (*expt_hopping_probabilities_fssh_v1)
-  (dyn_control_params& prms, CMATRIX& Coeff, CMATRIX& Hvib) = &hopping_probabilities_fssh;
-  def("hopping_probabilities_fssh", expt_hopping_probabilities_fssh_v1);
-  vector<double> (*expt_hopping_probabilities_fssh_v2)
-  (dyn_control_params& prms, CMATRIX& denmat, CMATRIX& Hvib, int act_state_indx) = &hopping_probabilities_fssh;
-  def("hopping_probabilities_fssh", expt_hopping_probabilities_fssh_v2);
-
-
-
-  MATRIX (*expt_hopping_probabilities_gfsh_v1)
-  (dyn_control_params& prms, CMATRIX& Coeff, CMATRIX& Hvib) = &hopping_probabilities_gfsh;
-  def("hopping_probabilities_gfsh", expt_hopping_probabilities_gfsh_v1);
-  vector<double> (*expt_hopping_probabilities_gfsh_v2)
-  (dyn_control_params& prms, CMATRIX& denmat, CMATRIX& Hvib, int act_state_indx) = &hopping_probabilities_gfsh;
-  def("hopping_probabilities_gfsh", expt_hopping_probabilities_gfsh_v2);
-
-
-  vector<double> (*expt_hopping_probabilities_fssh2_v1)
-  (dyn_control_params& prms, CMATRIX& denmat, CMATRIX& denmat_old, int act_state_indx) = &hopping_probabilities_fssh2;
-  def("hopping_probabilities_fssh2", expt_hopping_probabilities_fssh2_v1);
-
-
-  MATRIX (*expt_hopping_probabilities_mssh_v1)
-  (dyn_control_params& prms, CMATRIX& Coeff, CMATRIX& Hvib) = &hopping_probabilities_mssh;
-  def("hopping_probabilities_mssh", expt_hopping_probabilities_mssh_v1);
-  vector<double> (*expt_hopping_probabilities_mssh_v2)
-  (dyn_control_params& prms, CMATRIX& denmat, CMATRIX& Hvib, int act_state_indx) = &hopping_probabilities_mssh;
-  def("hopping_probabilities_mssh", expt_hopping_probabilities_mssh_v2);
-
-
-  vector<double> (*expt_hopping_probabilities_lz_v1)
-  (nHamiltonian& ham, nHamiltonian& ham_prev, int act_state_indx, int rep, 
-  MATRIX& p, const MATRIX& invM) = &hopping_probabilities_lz;
-  def("hopping_probabilities_lz", expt_hopping_probabilities_lz_v1);
-
-  vector<double> (*expt_hopping_probabilities_zn_v1)
-  (nHamiltonian& ham, nHamiltonian& ham_prev, int act_state_indx, int rep,
-  MATRIX& p, const MATRIX& invM) = &hopping_probabilities_lz;
-  def("hopping_probabilities_zn", expt_hopping_probabilities_zn_v1);
-
-
-
-  vector<double> (*expt_hopping_probabilities_mash_v1)
-  (dyn_control_params& prms, CMATRIX& denmat) = &hopping_probabilities_mash;
-  def("hopping_probabilities_mash", expt_hopping_probabilities_mash_v1);
-
-
-
-  vector<MATRIX> (*expt_hop_proposal_probabilities_v1)
-  (dyn_control_params& prms,
-   MATRIX& q, MATRIX& p, MATRIX& invM, CMATRIX& C,
-   nHamiltonian& ham, vector<MATRIX>& prev_ham_dia) = &hop_proposal_probabilities;
-  def("hop_proposal_probabilities", expt_hop_proposal_probabilities_v1);
-
-  vector< vector<double> > (*expt_hop_proposal_probabilities_v2)
-  (dyn_control_params& prms, dyn_variables& dyn_var,
-   nHamiltonian& ham, nHamiltonian& ham_prev) = &hop_proposal_probabilities;
-  def("hop_proposal_probabilities", expt_hop_proposal_probabilities_v2);
-
-
-  int (*expt_hop_v1)(vector<double>& prob, double ksi) = &hop;
-  def("hop", expt_hop_v1);
-  int (*expt_hop_v2)(int initstate, MATRIX& g, double ksi) = &hop;
-  def("hop", expt_hop_v2);
-  int (*expt_hop_v3)(int initstate, vector<double>& g, double ksi) = &hop;
-  def("hop", expt_hop_v3);
-
-  vector<int> (*expt_propose_hops_v1)
-  (vector<MATRIX>& g, vector<int>& act_states, Random& rnd) = &propose_hops;
-  def("propose_hops", expt_propose_hops_v1);
-  vector<int> (*expt_propose_hops_v2)
-  (vector< vector<double> >& g, vector<int>& act_states, Random& rnd) = &propose_hops;
-  def("propose_hops", expt_propose_hops_v2);
-
-
-}
-
-
-void export_dyn_methods_objects(){
-
-  vector<int> (*expt_decoherence_event_v1)
-  (MATRIX& coherence_time, MATRIX& coherence_interval, int decoherence_event_option, Random& rnd) = &decoherence_event;
-  def("decoherence_event", expt_decoherence_event_v1);
-
-  vector<int> (*expt_decoherence_event_v2)
-  (MATRIX& coherence_time, MATRIX& coherence_interval, Random& rnd) = &decoherence_event;
-  def("decoherence_event", expt_decoherence_event_v2);
-
-  vector<int> (*expt_dish_hop_proposal_v1)
-  (vector<int>& act_states, CMATRIX& Coeff, 
-  MATRIX& coherence_time, vector<MATRIX>& decoherence_rates, Random& rnd) = &dish_hop_proposal;
-  def("dish_hop_proposal", expt_dish_hop_proposal_v1);
-
-  void (*expt_dish_project_out_collapse_v1)
-  (vector<int>& old_states, vector<int>& proposed_states, vector<int>& new_states, 
-  CMATRIX& Coeff, MATRIX& coherence_time, int collapse_option) = &dish_project_out_collapse;
-  def("dish_project_out_collapse", expt_dish_project_out_collapse_v1);
-
-
-
-}
-
-void export_dyn_projectors_objects(){
-
-  //============= dyn_projectors.cpp ======================
-
-  CMATRIX (*expt_compute_phase_corrections_v1)(CMATRIX& S, double tol) = &compute_phase_corrections;
-  def("compute_phase_corrections", expt_compute_phase_corrections_v1);
-
-  CMATRIX (*expt_compute_phase_corrections_v2)(CMATRIX& S) = &compute_phase_corrections;
-  def("compute_phase_corrections", expt_compute_phase_corrections_v2);
-
-  vector<int> (*expt_get_reordering_v1)(CMATRIX& time_overlap) = &get_reordering;
-  def("get_reordering", expt_get_reordering_v1);  
-
-  MATRIX (*expt_make_cost_mat_v1)(CMATRIX& orb_mat_inp, CMATRIX& en_mat_inp, double alpha) = &make_cost_mat;
-  def("make_cost_mat", expt_make_cost_mat_v1);  
-
-  vector<int> (*expt_Munkres_Kuhn_v1)(CMATRIX& orb_mat_inp, CMATRIX& en_mat_inp, double alpha, int verbosity) = &Munkres_Kuhn;
-  def("Munkres_Kuhn", expt_Munkres_Kuhn_v1);  
-
-  CMATRIX (*expt_permutation2cmatrix_v1)(vector<int>& permutation) = &permutation2cmatrix;
-  def("permutation2cmatrix", expt_permutation2cmatrix_v1);  
-
-  vector<int> (*expt_permute_states_v1)
-  (vector<vector<int> >& perms, vector<int>& act_states) = &permute_states;
-  def("permute_states", expt_permute_states_v1);
-
-
-
-  void (*expt_update_projectors_v1)(dyn_control_params& prms, vector<CMATRIX>& projectors, 
-  vector<CMATRIX>& Eadi, vector<CMATRIX>& St, Random& rnd) = &update_projectors;
-  def("update_projectors", expt_update_projectors_v1);  
-
-
-  vector< vector<int> > (*expt_compute_permutations_v1)
-  (dyn_control_params& prms, vector<CMATRIX>& Eadi, vector<CMATRIX>& St, Random& rnd) = &compute_permutations;
-
-
-  vector<CMATRIX> (*expt_compute_projectors_v1)
-  (dyn_control_params& prms, vector<CMATRIX>& Eadi, vector<CMATRIX>& St, Random& rnd) = &compute_projectors;
-  def("compute_projectors", expt_compute_projectors_v1);
-
-  vector<CMATRIX> (*expt_compute_projectors_v2)
-  (dyn_control_params& prms, vector<CMATRIX>& St, vector<vector<int> >& perms) = &compute_projectors;
-  def("compute_projectors", expt_compute_projectors_v2);
-
-
-  CMATRIX (*expt_raw_to_dynconsyst_v1)
-  (CMATRIX& amplitudes, vector<CMATRIX>& projectors) = &raw_to_dynconsyst;
-  def("raw_to_dynconsyst", expt_raw_to_dynconsyst_v1);
-
-  CMATRIX (*expt_dynconsyst_to_raw_v1)
-  (CMATRIX& amplitudes, vector<CMATRIX>& projectors) = &dynconsyst_to_raw;
-  def("dynconsyst_to_raw", expt_dynconsyst_to_raw_v1);
-
-  vector<int> (*expt_get_stochastic_reordering_v1)
-  (CMATRIX& time_overlap, Random& rnd) = &get_stochastic_reordering;
-  def("get_stochastic_reordering", expt_get_stochastic_reordering_v1);
-
-  vector<int> (*expt_get_stochastic_reordering2_v1)
-  (CMATRIX& time_overlap, Random& rnd) = &get_stochastic_reordering2;
-  def("get_stochastic_reordering2", expt_get_stochastic_reordering2_v1);
-
-  vector<int> (*expt_get_stochastic_reordering3_v1)
-  (CMATRIX& time_overlap, Random& rnd, int convergence, int max_number_attempts) = &get_stochastic_reordering3;
-  def("get_stochastic_reordering3", expt_get_stochastic_reordering3_v1);
-
-  vector<int> (*expt_get_stochastic_reordering3_v2)
-  (CMATRIX& time_overlap, Random& rnd, int convergence, int max_number_attempts,
-  double filter_tol, int verbosity_level) = &get_stochastic_reordering3;
-  def("get_stochastic_reordering3", expt_get_stochastic_reordering3_v2);
-
-
-
-}
-
-/*
-void export_LZ_hopping_probabilities_objects(){
-
-
-  MATRIX (*expt_compute_hopping_probabilities_lz_v1)
-  (nHamiltonian& ham, int rep, MATRIX& p, const MATRIX& invM, MATRIX& prev_ham_dia) = &compute_hopping_probabilities_lz;
-
-  def("compute_hopping_probabilities_lz",expt_compute_hopping_probabilities_lz_v1);
-
-}
-*/
-
-
-void export_permutation_objects(){
-
-
-  vector<int> (*expt_get_permutation_v1)(vector<vector<int> >& inp) = &get_permutation; 
-  vector<int> (*expt_Munkres_Kuhn_minimize_v1)(MATRIX& _X, int verbosity) = &Munkres_Kuhn_minimize;
-  vector<int> (*expt_Munkres_Kuhn_maximize_v1)(MATRIX& _X, int verbosity) = &Munkres_Kuhn_maximize;
-
-  def("get_permutation", expt_get_permutation_v1);  
-  def("Munkres_Kuhn_minimize", expt_Munkres_Kuhn_minimize_v1);  
-  def("Munkres_Kuhn_maximize", expt_Munkres_Kuhn_maximize_v1);  
-
-
-}
-
-void export_Energy_Forces_objects(){
-
-
-  double (*expt_compute_kinetic_energy_v11)(MATRIX& p, MATRIX& invM, vector<int>& which_dofs) = &compute_kinetic_energy;
-  def("compute_kinetic_energy",expt_compute_kinetic_energy_v11);
-  double (*expt_compute_kinetic_energy_v12)(MATRIX& p, MATRIX& invM) = &compute_kinetic_energy;
-  def("compute_kinetic_energy",expt_compute_kinetic_energy_v12);
-
-  vector<double> (*expt_compute_kinetic_energies_v1)(MATRIX& p, MATRIX& invM, vector<int>& which_dofs) = &compute_kinetic_energies;
-  def("compute_kinetic_energies",expt_compute_kinetic_energies_v1);
-
-  vector<double> (*expt_compute_kinetic_energies_v2)(MATRIX& p, MATRIX& invM) = &compute_kinetic_energies;
-  def("compute_kinetic_energies",expt_compute_kinetic_energies_v2);
-
-
-  CMATRIX (*expt_tsh_indx2ampl_v1)(vector<int>& res, int nstates) = &tsh_indx2ampl;
-  def("tsh_indx2ampl", expt_tsh_indx2ampl_v1);
-
-
-  double (*expt_average_potential_energy_v1)
-  (dyn_control_params& prms, dyn_variables& dyn_vars, nHamiltonian& ham) = &average_potential_energy;
-  def("average_potential_energy", expt_average_potential_energy_v1);
-
-  double (*expt_average_potential_energy_v2)
-  (bp::dict prms, dyn_variables& dyn_vars, nHamiltonian& ham) = &average_potential_energy;
-  def("average_potential_energy", expt_average_potential_energy_v2);
-
-  vector<double> (*expt_potential_energies_v1)
-  (dyn_control_params& prms, dyn_variables& dyn_vars, nHamiltonian& ham) = &potential_energies;
-  def("potential_energies", expt_potential_energies_v1);
-
-  vector<double> (*expt_potential_energies_v2)
-  (bp::dict prms, dyn_variables& dyn_vars, nHamiltonian& ham) = &potential_energies;
-  def("potential_energies", expt_potential_energies_v2);
-
-
-  void (*expt_update_forces_v1)
-  (dyn_control_params& prms, dyn_variables& dynvars, nHamiltonian& ham) = &update_forces;
-  def("update_forces", expt_update_forces_v1);
-
-  void (*expt_update_forces_v2)
-  (bp::dict params, dyn_variables& dynvars, nHamiltonian& ham) = &update_forces;
-  def("update_forces", expt_update_forces_v2);
-
-
-
-  vector<CMATRIX> (*expt_get_Eadi_v1)(nHamiltonian& ham) = &get_Eadi;
-  def("get_Eadi", expt_get_Eadi_v1);
-
-
-}
-
-
-void export_dyn_ham(){
-
-
-  void (*expt_update_Hamiltonian_variables_v1)
-  (dyn_control_params& prms, dyn_variables& dyn_var, nHamiltonian& ham, nHamiltonian& ham_prev,
-   bp::object py_funct, bp::object model_params, int update_type) = &update_Hamiltonian_variables;
-
-  void (*expt_update_Hamiltonian_variables_v2)
-  (bp::dict prms, dyn_variables& dyn_var, nHamiltonian& ham, nHamiltonian& ham_prev,
-   bp::object py_funct, bp::object model_params, int update_type) = &update_Hamiltonian_variables;
-  
-  def("update_Hamiltonian_variables", expt_update_Hamiltonian_variables_v1);
-  def("update_Hamiltonian_variables", expt_update_Hamiltonian_variables_v2);
-
-/*
-  void (*expt_update_Hamiltonian_q_v1)
-  (dyn_control_params& prms, MATRIX& q, nHamiltonian& ham, 
-   bp::object py_funct, bp::object model_params) = &update_Hamiltonian_q;
-
-  void (*expt_update_Hamiltonian_q_v2)
-  (dyn_control_params& prms, dyn_variables& dyn_var, nHamiltonian& ham, 
-   bp::object py_funct, bp::object model_params) = &update_Hamiltonian_q;
-
-  void (*expt_update_Hamiltonian_q_v3)
-  (bp::dict prms, MATRIX& q, nHamiltonian& ham, 
-   bp::object py_funct, bp::object model_params) = &update_Hamiltonian_q;
-
-  void (*expt_update_Hamiltonian_q_v4)
-  (bp::dict prms, dyn_variables& dyn_var, nHamiltonian& ham, 
-   bp::object py_funct, bp::object model_params) = &update_Hamiltonian_q;
-
-  def("update_Hamiltonian_q", expt_update_Hamiltonian_q_v1);
-  def("update_Hamiltonian_q", expt_update_Hamiltonian_q_v2);
-  def("update_Hamiltonian_q", expt_update_Hamiltonian_q_v3);
-  def("update_Hamiltonian_q", expt_update_Hamiltonian_q_v4);
-
-
-  void (*expt_update_Hamiltonian_q_ethd_v1)
-  (dyn_control_params& prms, MATRIX& q, MATRIX& p, nHamiltonian& ham, 
-   bp::object py_funct, bp::object model_params, MATRIX& invM) = &update_Hamiltonian_q_ethd;
-
-  void (*expt_update_Hamiltonian_q_ethd_v2)
-  (dyn_control_params& prms, dyn_variables& dyn_var, nHamiltonian& ham, bp::object py_funct, bp::object model_params) = &update_Hamiltonian_q_ethd;
-
-  void (*expt_update_Hamiltonian_q_ethd_v3)
-  (bp::dict prms, MATRIX& q, MATRIX& p, nHamiltonian& ham, 
-   bp::object py_funct, bp::object model_params, MATRIX& invM) = &update_Hamiltonian_q_ethd;
-
-  void (*expt_update_Hamiltonian_q_ethd_v4)
-  (bp::dict prms, dyn_variables& dyn_var, nHamiltonian& ham, bp::object py_funct, bp::object model_params) = &update_Hamiltonian_q_ethd;
-
-  def("update_Hamiltonian_q_ethd", expt_update_Hamiltonian_q_ethd_v1);
-  def("update_Hamiltonian_q_ethd", expt_update_Hamiltonian_q_ethd_v2);
-  def("update_Hamiltonian_q_ethd", expt_update_Hamiltonian_q_ethd_v3);
-  def("update_Hamiltonian_q_ethd", expt_update_Hamiltonian_q_ethd_v4);
-
-
-  void (*expt_update_Hamiltonian_p_v1)
-  (dyn_control_params& prms, nHamiltonian& ham, MATRIX& p, MATRIX& invM) = &update_Hamiltonian_p;
-
-  void (*expt_update_Hamiltonian_p_v2)
-  (dyn_control_params& prms, dyn_variables& dyn_var, nHamiltonian& ham) = &update_Hamiltonian_p;
-
-  void (*expt_update_Hamiltonian_p_v3)
-  (bp::dict prms, nHamiltonian& ham, MATRIX& p, MATRIX& invM) = &update_Hamiltonian_p;
-
-  void (*expt_update_Hamiltonian_p_v4)
-  (bp::dict prms, dyn_variables& dyn_var, nHamiltonian& ham) = &update_Hamiltonian_p;
-
-  def("update_Hamiltonian_p", expt_update_Hamiltonian_p_v1);
-  def("update_Hamiltonian_p", expt_update_Hamiltonian_p_v2);
-  def("update_Hamiltonian_p", expt_update_Hamiltonian_p_v3);
-  def("update_Hamiltonian_p", expt_update_Hamiltonian_p_v4);
-
-
-  void (*expt_update_nacs_v1)(dyn_control_params& prms, nHamiltonian& ham) = &update_nacs;
-  def("update_nacs", expt_update_nacs_v1);
-*/
-
-}
-
-
-void export_Dyn_objects(){
-/** 
-  \brief Exporter of libdyn classes and functions
-
-*/
-
-
-  export_Nuclear_objects();
-  export_Electronic_objects();
-  export_Thermostat_objects();
-  export_Barostat_objects();
-  export_Wfcgrid_objects();
-  export_Wfcgrid2_objects();
-  //export_Ensemble_objects();
-  export_gwp_objects();
-  export_heom_objects();
-  export_qtag_objects();
-
-  export_dyn_control_params_objects();
-  export_dyn_variables_objects();
-  export_dyn_decoherence_objects();
-  export_dyn_hop_acceptance_objects();
-  export_dyn_hop_proposal_objects();
-  export_dyn_methods_objects();
-  export_dyn_projectors_objects();
-
-  
-//  export_LZ_hopping_probabilities_objects();
-  export_permutation_objects();
-
-  export_Energy_Forces_objects();
-
-  export_dyn_ham();
-
-
-
-  //============= Dynamics.cpp ======================
-
-
-  vector<CMATRIX> (*expt_compute_St_v1)(nHamiltonian& ham, int isNBRA) = &compute_St;
-  def("compute_St", expt_compute_St_v1);
-  vector<CMATRIX> (*expt_compute_St_v2)(nHamiltonian& ham) = &compute_St;
-  def("compute_St", expt_compute_St_v2);  
-  vector<CMATRIX> (*expt_compute_St_v3)(nHamiltonian& ham, nHamiltonian& ham_prev, int isNBRA) = &compute_St;
-  def("compute_St", expt_compute_St_v3);
-  vector<CMATRIX> (*expt_compute_St_v4)(nHamiltonian& ham, nHamiltonian& ham_prev) = &compute_St;
-  def("compute_St", expt_compute_St_v4);
-
-
-  MATRIX (*expt_momenta_on_excited_states_v1)
-  (dyn_variables& dyn_var, nHamiltonian& ham, int itraj) = &momenta_on_excited_states;
-  def("momenta_on_excited_states", expt_momenta_on_excited_states_v1);
-
-  void (*expt_SSY_correction_v1)
-  (CMATRIX& Ham, dyn_variables& dyn_var, nHamiltonian& ham, int itraj) = &SSY_correction;
-  def("SSY_correction", expt_SSY_correction_v1);
-
-  CMATRIX (*expt_Zhu_Liouvillian_v1)(double Etot, CMATRIX& Ham, CMATRIX& rho) = Zhu_Liouvillian;
-  def("Zhu_Liouvillian", expt_Zhu_Liouvillian_v1);
-
-  void (*expt_propagate_electronic_v1)
-  (dyn_variables& dyn_var, nHamiltonian& ham, nHamiltonian& ham_prev, dyn_control_params& prms) = &propagate_electronic;
-  def("propagate_electronic", expt_propagate_electronic_v1);
-
-/*
-  void (*expt_compute_dynamics_v1)
-  (MATRIX& q, MATRIX& p, MATRIX& invM, CMATRIX& C, vector<CMATRIX>& projectors, vector<int>& act_states,
-   nHamiltonian& ham, bp::object py_funct, bp::dict model_params, 
-   bp::dict dyn_params, Random& rnd) = &compute_dynamics;
-  def("compute_dynamics", expt_compute_dynamics_v1);
-
-  void (*expt_compute_dynamics_v2)
-  (MATRIX& q, MATRIX& p, MATRIX& invM, CMATRIX& C, vector<CMATRIX>& projectors, vector<int>& act_states, 
-   nHamiltonian& ham, bp::object py_funct, bp::dict& model_params, bp::dict& dyn_params, Random& rnd, 
-   vector<Thermostat>& therm) = &compute_dynamics;
-  def("compute_dynamics", expt_compute_dynamics_v2);
-
-  void (*expt_compute_dynamics_v3)
-  (MATRIX& q, MATRIX& p, MATRIX& invM, CMATRIX& C, vector<CMATRIX>& projectors, vector<int>& act_states, 
-   nHamiltonian& ham, bp::object py_funct, bp::dict& model_params, bp::dict& dyn_params, Random& rnd, 
-   vector<Thermostat>& therm, dyn_variables&) = &compute_dynamics;
-  def("compute_dynamics", expt_compute_dynamics_v3);
-*/
-  void (*expt_compute_dynamics_v4)
-  (dyn_variables& dyn_var, bp::dict dyn_params, nHamiltonian& ham, nHamiltonian& ham_aux, 
-   bp::object py_funct, bp::dict model_params, Random& rnd, vector<Thermostat>& therm) = &compute_dynamics;
-  def("compute_dynamics", expt_compute_dynamics_v4);
-
-
-
-
-
-
-}// export_Dyn_objects()
-
-
-
-
-#ifdef CYGWIN
-BOOST_PYTHON_MODULE(cygdyn){
-#else
-BOOST_PYTHON_MODULE(libdyn){
-#endif
-
-  // Register converters:
-  // See here: https://misspent.wordpress.com/2009/09/27/how-to-write-boost-python-converters/
-  //to_python_converter<std::vector<DATA>, VecToList<DATA> >();
-
-  export_Dyn_objects();
-
-}
-
-
-}// libdyn
-}// liblibra
-
+/*********************************************************************************
+* Copyright (C) 2015-2022 Alexey V. Akimov
+*
+* This file is distributed under the terms of the GNU General Public License
+* as published by the Free Software Foundation, either version 3 of
+* the License, or (at your option) any later version.
+* See the file LICENSE in the root directory of this distribution
+* or <http://www.gnu.org/licenses/>.
+*
+*********************************************************************************/
+/**
+  \file libdyn.cpp
+  \brief The file implements Python export function
+    
+*/
+
+#if defined(USING_PCH)
+#include "../pch.h"
+#else
+#include <boost/python.hpp>
+#include <boost/python/suite/indexing/vector_indexing_suite.hpp>
+#endif 
+
+#include "libdyn.h"
+
+
+/// liblibra namespace
+namespace liblibra{
+
+using namespace boost::python;
+
+/// libdyn namespace
+namespace libdyn{
+
+using namespace libnuclear;
+using namespace libelectronic;
+//using namespace librigidbody;
+using namespace libthermostat;
+using namespace libbarostat;
+using namespace libwfcgrid;
+using namespace libwfcgrid2;
+//using namespace libensemble;
+using namespace libgwp;
+using namespace libheom;
+using namespace libqtag;
+
+using namespace libthermostat;
+
+
+
+
+void export_dyn_control_params_objects(){
+
+  // Arbitrary wavefunction
+  void (dyn_control_params::*expt_sanity_check_v1)(boost::python::dict params) = &dyn_control_params::set_parameters;
+  void (dyn_control_params::*expt_set_parameters_v1)(boost::python::dict params) = &dyn_control_params::set_parameters;
+
+
+  class_<dyn_control_params>("dyn_control_params",init<>())
+      .def("__copy__", &generic__copy__<dyn_control_params>)
+      .def("__deepcopy__", &generic__deepcopy__<dyn_control_params>)
+
+      ///================= Computing Hamiltonian-related properties ====================
+      .def_readwrite("rep_tdse", &dyn_control_params::rep_tdse)
+//      .def_readwrite("rep_ham", &dyn_control_params::rep_ham)
+      .def_readwrite("ham_update_method", &dyn_control_params::ham_update_method)    
+      .def_readwrite("ham_transform_method", &dyn_control_params::ham_transform_method)    
+      .def_readwrite("rep_sh", &dyn_control_params::rep_sh)
+      .def_readwrite("rep_lz", &dyn_control_params::rep_lz)
+      .def_readwrite("rep_force", &dyn_control_params::rep_force)
+      .def_readwrite("force_method", &dyn_control_params::force_method)
+      .def_readwrite("time_overlap_method", &dyn_control_params::time_overlap_method)
+      .def_readwrite("nac_update_method", &dyn_control_params::nac_update_method)
+      .def_readwrite("nac_algo", &dyn_control_params::nac_algo)
+      .def_readwrite("hvib_update_method", &dyn_control_params::hvib_update_method)    
+      .def_readwrite("do_phase_correction", &dyn_control_params::do_phase_correction)
+      .def_readwrite("phase_correction_tol", &dyn_control_params::phase_correction_tol)
+      .def_readwrite("state_tracking_algo", &dyn_control_params::state_tracking_algo)
+      .def_readwrite("MK_alpha", &dyn_control_params::MK_alpha)
+      .def_readwrite("MK_verbosity", &dyn_control_params::MK_verbosity)
+      .def_readwrite("convergence", &dyn_control_params::convergence)
+      .def_readwrite("max_number_attempts", &dyn_control_params::max_number_attempts)
+      .def_readwrite("isNBRA", &dyn_control_params::isNBRA)
+
+      ///================= Surface hopping: proposal, acceptance =======================
+      .def_readwrite("tsh_method", &dyn_control_params::tsh_method)
+      .def_readwrite("hop_acceptance_algo", &dyn_control_params::hop_acceptance_algo)
+      .def_readwrite("momenta_rescaling_algo", &dyn_control_params::momenta_rescaling_algo)
+      .def_readwrite("use_boltz_factor", &dyn_control_params::use_boltz_factor)
+
+      ///================= Decoherence options =========================================
+      .def_readwrite("decoherence_algo", &dyn_control_params::decoherence_algo)
+      .def_readwrite("sdm_norm_tolerance", &dyn_control_params::sdm_norm_tolerance)
+      .def_readwrite("dish_decoherence_event_option", &dyn_control_params::dish_decoherence_event_option)
+      .def_readwrite("decoherence_times_type", &dyn_control_params::decoherence_times_type)
+      .def_readwrite("schwartz_decoherence_inv_alpha", &dyn_control_params::schwartz_decoherence_inv_alpha)
+      .def_readwrite("decoherence_C_param", &dyn_control_params::decoherence_C_param)
+      .def_readwrite("decoherence_eps_param", &dyn_control_params::decoherence_eps_param)
+      .def_readwrite("dephasing_informed", &dyn_control_params::dephasing_informed)
+      .def_readwrite("instantaneous_decoherence_variant", &dyn_control_params::instantaneous_decoherence_variant)
+      .def_readwrite("collapse_option", &dyn_control_params::collapse_option)
+      .def_readwrite("decoherence_rates", &dyn_control_params::decoherence_rates)
+      .def_readwrite("ave_gaps", &dyn_control_params::ave_gaps)
+      .def_readwrite("wp_width", &dyn_control_params::wp_width)
+      .def_readwrite("coherence_threshold", &dyn_control_params::coherence_threshold)
+
+      ///================= Entanglement of trajectories ================================
+      .def_readwrite("entanglement_opt", &dyn_control_params::entanglement_opt)
+      .def_readwrite("ETHD3_alpha", &dyn_control_params::ETHD3_alpha)
+      .def_readwrite("ETHD3_beta", &dyn_control_params::ETHD3_beta)
+
+
+      ///================= Bath, Constraints, and Dynamical controls ===================
+      .def_readwrite("Temperature", &dyn_control_params::Temperature)
+      .def_readwrite("ensemble", &dyn_control_params::ensemble)
+      .def_readwrite("thermostat_params", &dyn_control_params::thermostat_params)
+      .def_readwrite("thermostat_dofs", &dyn_control_params::thermostat_dofs)
+      .def_readwrite("quantum_dofs", &dyn_control_params::quantum_dofs)
+      .def_readwrite("constrained_dofs", &dyn_control_params::constrained_dofs)
+      .def_readwrite("dt", &dyn_control_params::dt)
+      .def_readwrite("num_electronic_substeps", &dyn_control_params::num_electronic_substeps)
+      .def_readwrite("electronic_integrator", &dyn_control_params::electronic_integrator)
+      .def_readwrite("assume_always_consistent", &dyn_control_params::assume_always_consistent)
+      .def_readwrite("thermally_corrected_nbra", &dyn_control_params::thermally_corrected_nbra)
+      .def_readwrite("total_energy", &dyn_control_params::total_energy)
+
+      .def("sanity_check", expt_sanity_check_v1)
+      .def("set_parameters", expt_set_parameters_v1)
+  ;
+}
+
+
+
+
+void export_dyn_variables_objects(){
+
+
+  CMATRIX (*expt_transform_amplitudes_v1)
+  (int rep_in, int rep_out, CMATRIX& C, nHamiltonian& ham) = &transform_amplitudes;
+
+  def("transform_amplitudes", expt_transform_amplitudes_v1);
+
+  CMATRIX (*expt_orthogonalized_T_v1)(CMATRIX& T) = &orthogonalized_T;
+  def("orthogonalized_T", expt_orthogonalized_T_v1);
+
+
+  CMATRIX (dyn_variables::*expt_get_dm_adi_v1)(int i, int prev_steps) = &dyn_variables::get_dm_adi;
+  CMATRIX (dyn_variables::*expt_get_dm_adi_v2)(int i) = &dyn_variables::get_dm_adi;
+
+  CMATRIX (dyn_variables::*expt_get_dm_dia_v1)(int i, int prev_steps) = &dyn_variables::get_dm_dia;
+  CMATRIX (dyn_variables::*expt_get_dm_dia_v2)(int i) = &dyn_variables::get_dm_dia;
+
+
+  // Arbitrary wavefunction
+  void (dyn_variables::*expt_set_parameters_v1)(boost::python::dict params) = &dyn_variables::set_parameters;
+
+  void (dyn_variables::*expt_update_amplitudes_v1)
+  (dyn_control_params& dyn_params, nHamiltonian& ham) = &dyn_variables::update_amplitudes;
+  void (dyn_variables::*expt_update_amplitudes_v2)
+  (bp::dict dyn_params, nHamiltonian& ham) = &dyn_variables::update_amplitudes;
+  void (dyn_variables::*expt_update_amplitudes_v3)
+  (dyn_control_params& dyn_params, bp::object compute_model, bp::dict model_params) = &dyn_variables::update_amplitudes;
+  void (dyn_variables::*expt_update_amplitudes_v4)
+  (bp::dict dyn_params, bp::object compute_model, bp::dict model_params) = &dyn_variables::update_amplitudes;
+
+
+  void (dyn_variables::*expt_update_density_matrix_v1)
+  (dyn_control_params& dyn_params, nHamiltonian& ham, int lvl) = &dyn_variables::update_density_matrix;
+  void (dyn_variables::*expt_update_density_matrix_v2)
+  (bp::dict dyn_params, nHamiltonian& ham, int lvl) = &dyn_variables::update_density_matrix;
+  void (dyn_variables::*expt_update_density_matrix_v3)
+  (dyn_control_params& dyn_params, bp::object compute_model, bp::dict model_params, int lvl) = &dyn_variables::update_density_matrix;
+  void (dyn_variables::*expt_update_density_matrix_v4)
+  (bp::dict dyn_params, bp::object compute_model, bp::dict model_params, int lvl) = &dyn_variables::update_density_matrix;
+
+
+  double (dyn_variables::*expt_compute_average_kinetic_energy_v1)() = &dyn_variables::compute_average_kinetic_energy;
+  double (dyn_variables::*expt_compute_average_kinetic_energy_v2)(vector<int>& which_dofs) = &dyn_variables::compute_average_kinetic_energy;
+  double (dyn_variables::*expt_compute_kinetic_energy_v1)(int itraj) = &dyn_variables::compute_kinetic_energy;
+  double (dyn_variables::*expt_compute_kinetic_energy_v2)(int itraj, vector<int>& which_dofs) = &dyn_variables::compute_kinetic_energy;
+  vector<double> (dyn_variables::*expt_compute_kinetic_energies_v1)() = &dyn_variables::compute_kinetic_energies;
+  vector<double> (dyn_variables::*expt_compute_kinetic_energies_v2)(vector<int>& which_dofs) = &dyn_variables::compute_kinetic_energies;
+
+
+
+  class_<dyn_variables>("dyn_variables",init<int, int, int, int>())
+      .def("__copy__", &generic__copy__<dyn_variables>)
+      .def("__deepcopy__", &generic__deepcopy__<dyn_variables>)
+
+      ///================= Dimension numbers ===================
+      .def_readwrite("ndia", &dyn_variables::ndia)
+      .def_readwrite("nadi", &dyn_variables::nadi)
+      .def_readwrite("ndof", &dyn_variables::ndof)
+      .def_readwrite("ntraj", &dyn_variables::ntraj)
+
+      .def_readwrite("electronic_vars_status", &dyn_variables::electronic_vars_status)
+      .def_readwrite("act_states", &dyn_variables::act_states)
+      .def_readwrite("nuclear_vars_status", &dyn_variables::nuclear_vars_status)
+      .def_readwrite("afssh_vars_status", &dyn_variables::afssh_vars_status)
+      .def_readwrite("bcsh_vars_status", &dyn_variables::bcsh_vars_status)
+      .def_readwrite("dish_vars_status", &dyn_variables::dish_vars_status)
+      .def_readwrite("fssh2_vars_status", &dyn_variables::fssh2_vars_status)
+      .def_readwrite("shxf_vars_status", &dyn_variables::shxf_vars_status)
+      .def_readwrite("tcnbra_vars_status", &dyn_variables::tcnbra_vars_status)
+      .def_readwrite("mqcxf_vars_status", &dyn_variables::mqcxf_vars_status)
+
+
+      .def("set_parameters", expt_set_parameters_v1)
+
+      .def("allocate_electronic_vars", &dyn_variables::allocate_electronic_vars)
+      .def("allocate_nuclear_vars", &dyn_variables::allocate_nuclear_vars)
+      .def("allocate_afssh", &dyn_variables::allocate_afssh)
+      .def("allocate_bcsh", &dyn_variables::allocate_bcsh)
+      .def("allocate_dish", &dyn_variables::allocate_dish)
+      .def("allocate_fssh2", &dyn_variables::allocate_fssh2)
+      .def("allocate_shxf", &dyn_variables::allocate_shxf)
+      .def("allocate_tcnbra", &dyn_variables::allocate_tcnbra)
+      .def("allocate_mqcxf", &dyn_variables::allocate_mqcxf)
+
+      .def("set_q", &dyn_variables::set_q)
+      .def("set_p", &dyn_variables::set_p)
+      .def("set_f", &dyn_variables::set_f)
+      .def("get_ampl_adi", &dyn_variables::get_ampl_adi)
+      .def("get_ampl_dia", &dyn_variables::get_ampl_dia)
+      .def("get_dm_adi", expt_get_dm_adi_v1)
+      .def("get_dm_adi", expt_get_dm_adi_v2)
+      .def("get_dm_dia", expt_get_dm_dia_v1)
+      .def("get_dm_dia", expt_get_dm_dia_v2)
+      .def("get_imass", &dyn_variables::get_imass)
+      .def("get_coords", &dyn_variables::get_coords)
+      .def("get_momenta", &dyn_variables::get_momenta)
+      .def("get_forces", &dyn_variables::get_forces)
+
+      .def("init_nuclear_dyn_var", &dyn_variables::init_nuclear_dyn_var)
+      .def("compute_average_kinetic_energy", expt_compute_average_kinetic_energy_v1)
+      .def("compute_average_kinetic_energy", expt_compute_average_kinetic_energy_v2)
+      .def("compute_kinetic_energy", expt_compute_kinetic_energy_v1)
+      .def("compute_kinetic_energy", expt_compute_kinetic_energy_v2)
+      .def("compute_kinetic_energies", expt_compute_kinetic_energies_v1)
+      .def("compute_kinetic_energies", expt_compute_kinetic_energies_v2)
+
+
+      .def("update_amplitudes", expt_update_amplitudes_v1)
+      .def("update_amplitudes", expt_update_amplitudes_v2)
+      .def("update_amplitudes", expt_update_amplitudes_v3)
+      .def("update_amplitudes", expt_update_amplitudes_v4)
+
+      .def("update_density_matrix", expt_update_density_matrix_v1)
+      .def("update_density_matrix", expt_update_density_matrix_v2)
+      .def("update_density_matrix", expt_update_density_matrix_v3)
+      .def("update_density_matrix", expt_update_density_matrix_v4)
+
+      .def("update_active_states", &dyn_variables::update_active_states)
+
+      .def("init_amplitudes", &dyn_variables::init_amplitudes)
+      .def("init_density_matrix", &dyn_variables::init_density_matrix)
+      .def("init_active_states", &dyn_variables::init_active_states)
+      .def("init_electronic_dyn_var", &dyn_variables::init_electronic_dyn_var)
+
+      .def("compute_average_dm", &dyn_variables::compute_average_dm)
+      .def("compute_average_se_pop", &dyn_variables::compute_average_se_pop)
+      .def("compute_average_sh_pop", &dyn_variables::compute_average_sh_pop)
+
+      .def("save_curr_dm_into_prev", &dyn_variables::save_curr_dm_into_prev)
+
+  ;
+}
+
+
+
+
+void export_dyn_decoherence_objects(){
+ 
+  //================== ID-A =======================
+
+  ///=================== dyn_decoherence_methods.cpp =======================
+
+  CMATRIX (*expt_sdm_v1)
+  (CMATRIX& Coeff, double dt, int act_st, MATRIX& decoh_rates, double tol) = &sdm;
+  def("sdm", expt_sdm_v1);
+
+  CMATRIX (*expt_sdm_v2)
+  (CMATRIX& Coeff, double dt, int act_st, MATRIX& decoh_rates) = &sdm;
+  def("sdm", expt_sdm_v2);
+
+
+  CMATRIX (*expt_sdm_v3)
+  (CMATRIX& Coeff, double dt, vector<int>& act_st, vector<MATRIX>& decoh_rates, double tol, int isNBRA) = &sdm;
+  def("sdm", expt_sdm_v3);
+
+  CMATRIX (*expt_sdm_v4)
+  (CMATRIX& Coeff, double dt, vector<int>& act_st, vector<MATRIX>& decoh_rates, double tol) = &sdm;
+  def("sdm", expt_sdm_v4);
+
+  CMATRIX (*expt_sdm_v5)
+  (CMATRIX& Coeff, double dt, vector<int>& act_st, vector<MATRIX>& decoh_rates) = &sdm;
+  def("sdm", expt_sdm_v5);
+
+
+
+
+  void (*expt_project_out_v1)(CMATRIX& Coeff, int traj, int i) = &project_out;
+  def("project_out", expt_project_out_v1);
+
+  void (*expt_collapse_v1)(CMATRIX& Coeff, int traj, int i, int collapse_option) = &collapse;
+  def("collapse", expt_collapse_v1);
+
+  void (*expt_instantaneous_decoherence_v1)(CMATRIX& Coeff, 
+  vector<int>& accepted_states, vector<int>& proposed_states, vector<int>& initial_states,
+  int instantaneous_decoherence_variant, int collapse_option) = &instantaneous_decoherence;
+  def("instantaneous_decoherence", expt_instantaneous_decoherence_v1);
+
+
+
+  void (*expt_wp_reversal_events_v1)
+  (dyn_variables& dyn_var, nHamiltonian& ham, double dt) = &wp_reversal_events;
+  def("wp_reversal_events", expt_wp_reversal_events_v1);
+
+  CMATRIX (*expt_bcsh_v1)
+  (CMATRIX& Coeff, double dt, vector<int>& act_states, MATRIX& reversal_events) = &bcsh;
+  def("bcsh", expt_bcsh_v1);
+
+
+  CMATRIX (*expt_mfsd_v1)
+  (MATRIX& p, CMATRIX& Coeff, MATRIX& invM, double dt, vector<MATRIX>& decoherence_rates, 
+   nHamiltonian& ham, Random& rnd, int isNBRA) = &mfsd;
+  def("mfsd", expt_mfsd_v1);
+
+  CMATRIX (*expt_mfsd_v2)
+  (MATRIX& p, CMATRIX& Coeff, MATRIX& invM, double dt, vector<MATRIX>& decoherence_rates, 
+   nHamiltonian& ham, Random& rnd) = &mfsd;
+  def("mfsd", expt_mfsd_v2);
+
+  void (*expt_shxf_v1)
+  (dyn_variables& dyn_var, nHamiltonian& ham, nHamiltonian& ham_prev, double wp_width, double threshold, double dt, int isNBRA) = &shxf;
+  def("shxf", expt_shxf_v1);
+  
+  void (*expt_shxf_v2)
+  (vector<vector<int>>& is_mixed, vector<vector<int>>& is_first, vector<int>& accepted_states, vector<int>& initial_states) = &shxf;
+  def("shxf", expt_shxf_v2);
+  
+  void (*expt_mqcxf_v1)
+  (dyn_variables& dyn_var, nHamiltonian& ham, nHamiltonian& ham_prev, double wp_width, double threshold, double dt, int use_xf_force, int isNBRA) = &mqcxf;
+  def("mqcxf", expt_mqcxf_v1);
+
+  ///================  In dyn_decoherence_time.cpp  ===================================
+
+  MATRIX (*expt_edc_rates_v1)
+  (CMATRIX& Hvib, double Ekin, double C_param, double eps_param, int isNBRA) = &edc_rates;
+  def("edc_rates", expt_edc_rates_v1);
+
+  MATRIX (*expt_edc_rates_v2)
+  (CMATRIX& Hvib, double Ekin, double C_param, double eps_param) = &edc_rates;
+  def("edc_rates", expt_edc_rates_v2);
+
+
+  vector<MATRIX> (*expt_edc_rates_v3)
+  (vector<CMATRIX>& Hvib, vector<double>& Ekin, 
+  double C_param, double eps_param, int isNBRA) = &edc_rates;
+  def("edc_rates", expt_edc_rates_v3);
+
+  vector<MATRIX> (*expt_edc_rates_v4)
+  (vector<CMATRIX>& Hvib, vector<double>& Ekin, 
+  double C_param, double eps_param, int isNBRA) = &edc_rates;
+  def("edc_rates", expt_edc_rates_v4);
+
+
+
+  void (*expt_dephasing_informed_correction_v1)
+  (MATRIX& decoh_rates, CMATRIX& Hvib, MATRIX& ave_gaps, int isNBRA) = &dephasing_informed_correction;
+  def("dephasing_informed_correction", expt_dephasing_informed_correction_v1);
+
+  void (*expt_dephasing_informed_correction_v2)
+  (MATRIX& decoh_rates, CMATRIX& Hvib, MATRIX& ave_gaps) = &dephasing_informed_correction;
+  def("dephasing_informed_correction", expt_dephasing_informed_correction_v2);
+
+
+  void (*expt_dephasing_informed_correction_v3)
+  (vector<MATRIX>& decoh_rates, vector<CMATRIX>& Hvib, MATRIX& ave_gaps, int isNBRA) = &dephasing_informed_correction;
+  def("dephasing_informed_correction", expt_dephasing_informed_correction_v3);
+
+  void (*expt_dephasing_informed_correction_v4)
+  (vector<MATRIX>& decoh_rates, vector<CMATRIX>& Hvib, MATRIX& ave_gaps) = &dephasing_informed_correction;
+  def("dephasing_informed_correction", expt_dephasing_informed_correction_v4);
+
+  
+
+  MATRIX (*expt_coherence_intervals_v1)(CMATRIX& Coeff, MATRIX& rates) = &coherence_intervals;
+  def("coherence_intervals", expt_coherence_intervals_v1);
+
+  MATRIX (*expt_coherence_intervals_v2)(CMATRIX& Coeff, vector<MATRIX>& rates) = &coherence_intervals;
+  def("coherence_intervals", expt_coherence_intervals_v2);
+
+
+  vector<MATRIX> (*expt_schwartz_1_v1)
+  (dyn_control_params& prms, CMATRIX& amplitudes, nHamiltonian& ham, MATRIX& inv_alp) = &schwartz_1;
+
+  vector<MATRIX> (*expt_schwartz_2_v1)
+  (dyn_control_params& prms, CMATRIX& amplitudes, nHamiltonian& ham, MATRIX& inv_alp) = &schwartz_2;
+
+
+
+  ///================== In dyn_methods_dish.cpp  =======================
+
+  vector<int> (*expt_dish_v1)
+  (dyn_control_params& prms, MATRIX& q, MATRIX& p,  MATRIX& invM, CMATRIX& Coeff, 
+  /*vector<CMATRIX>& projectors,*/ nHamiltonian& ham, vector<int>& act_states, 
+  MATRIX& coherence_time, vector<MATRIX>& decoherence_rates, Random& rnd) = &dish;
+  def("dish", expt_dish_v1);
+
+
+  CMATRIX (*expt_afssh_dzdt_v1)
+  (CMATRIX& dz, CMATRIX& Hvib, CMATRIX& F, CMATRIX& C, double mass, int act_state) = &afssh_dzdt;
+  def("afssh_dzdt", expt_afssh_dzdt_v1);
+
+  void (*expt_integrate_afssh_moments_v1)
+  (CMATRIX& dR, CMATRIX& dP, CMATRIX& Hvib, CMATRIX& F, CMATRIX& C, 
+  double mass, int act_state, double dt, int nsteps) = &integrate_afssh_moments;
+  def("integrate_afssh_moments", expt_integrate_afssh_moments_v1);
+
+  ///================== In dyn_methods_qtsh.cpp ===========================
+  MATRIX (*expt_compute_dkinemat_v1)
+  (dyn_variables& dyn_var, nHamiltonian& ham) = &compute_dkinemat; 
+  def("compute_dkinemat", expt_compute_dkinemat_v1);
+
+
+}
+
+
+void export_dyn_hop_acceptance_objects(){
+
+  //============= dyn_hop_proposal.cpp ======================
+
+  int (*expt_can_rescale_along_vector_v1)
+  (double E_old, double E_new, MATRIX& p, MATRIX& invM, MATRIX& t, vector<int>& which_dofs) = &can_rescale_along_vector;
+  def("can_rescale_along_vector", expt_can_rescale_along_vector_v1);
+
+  int (*expt_can_rescale_along_vector_v2)
+  (double E_old, double E_new, MATRIX& p, MATRIX& invM, MATRIX& t) = &can_rescale_along_vector;
+  def("can_rescale_along_vector", expt_can_rescale_along_vector_v2);
+
+
+
+  void (*expt_rescale_along_vector_v1)
+  (double E_old, double E_new, MATRIX& p, MATRIX& invM, MATRIX& t, int do_reverse, vector<int>& which_dofs) = &rescale_along_vector;
+  def("rescale_along_vector", expt_rescale_along_vector_v1);
+
+  void (*expt_rescale_along_vector_v2)
+  (double E_old, double E_new, MATRIX& p, MATRIX& invM, MATRIX& t, int do_reverse) = &rescale_along_vector;
+  def("rescale_along_vector", expt_rescale_along_vector_v2);
+
+
+  vector<double> (*expt_Boltz_quant_prob_v1)
+  (vector<double>& E, double T) = &Boltz_quant_prob;
+  def("Boltz_quant_prob", expt_Boltz_quant_prob_v1);
+
+  double (*expt_Boltz_cl_prob_v1)(double E, double T) = &Boltz_cl_prob;
+  def("Boltz_cl_prob", expt_Boltz_cl_prob_v1);
+
+  double (*expt_Boltz_cl_prob_up_v1)(double E, double T) = Boltz_cl_prob_up;
+  def("Boltz_cl_prob_up", expt_Boltz_cl_prob_up_v1);
+
+  double (*expt_HO_prob_v1)
+  (vector<double>& E, vector<int>& qn, double T, vector<double>& prob) = &HO_prob;
+  def("HO_prob", expt_HO_prob_v1);
+
+  double (*expt_HO_prob_up_v1)
+  (vector<double>& E, vector<int>& qn, double T, vector<double>& prob) = &HO_prob_up;
+  def("HO_prob_up", expt_HO_prob_up_v1);
+
+  double (*expt_boltz_factor_v1)
+  (double E_new, double E_old, double T, int boltz_opt) = &boltz_factor;
+  def("boltz_factor", expt_boltz_factor_v1);
+
+
+
+  vector<int> (*expt_accept_hops_v1)
+  (dyn_control_params& prms,
+   MATRIX& q, MATRIX& p, MATRIX& invM, CMATRIX& C, /*vector<CMATRIX>& projectors, */
+   nHamiltonian& ham, vector<int>& proposed_states, vector<int>& initial_states, Random& rnd, 
+   vector<int>& which_trajectories) = &accept_hops;
+  def("accept_hops", expt_accept_hops_v1);
+
+  vector<int> (*expt_accept_hops_v2)
+  (dyn_control_params& prms,
+   MATRIX& q, MATRIX& p, MATRIX& invM, CMATRIX& C, /*vector<CMATRIX>& projectors, */
+   nHamiltonian& ham, vector<int>& proposed_states, vector<int>& initial_states, Random& rnd ) = &accept_hops;
+  def("accept_hops", expt_accept_hops_v2);
+
+
+
+  vector<int> (*expt_where_can_we_hop_v1)
+  (int traj, dyn_control_params& prms,
+   MATRIX& q, MATRIX& p,  MATRIX& invM, CMATRIX& Coeff, /*vector<CMATRIX>& projectors, */
+   nHamiltonian& ham, vector<int>& act_states, Random& rnd) = &where_can_we_hop;
+  def("where_can_we_hop", expt_where_can_we_hop_v1);
+
+
+  void (*expt_handle_hops_nuclear_v1)
+  (dyn_control_params& prms,
+   MATRIX& q, MATRIX& p, MATRIX& invM, CMATRIX& C, /*vector<CMATRIX>& projectors,*/
+   nHamiltonian& ham, vector<int>& new_states, vector<int>& old_states) = &handle_hops_nuclear;
+  def("handle_hops_nuclear", expt_handle_hops_nuclear_v1);
+
+}
+
+
+void export_dyn_hop_proposal_objects(){
+
+  //============= dyn_hop_proposal.cpp ======================
+
+  MATRIX (*expt_hopping_probabilities_fssh_v1)
+  (dyn_control_params& prms, CMATRIX& Coeff, CMATRIX& Hvib) = &hopping_probabilities_fssh;
+  def("hopping_probabilities_fssh", expt_hopping_probabilities_fssh_v1);
+  vector<double> (*expt_hopping_probabilities_fssh_v2)
+  (dyn_control_params& prms, CMATRIX& denmat, CMATRIX& Hvib, int act_state_indx) = &hopping_probabilities_fssh;
+  def("hopping_probabilities_fssh", expt_hopping_probabilities_fssh_v2);
+
+
+
+  MATRIX (*expt_hopping_probabilities_gfsh_v1)
+  (dyn_control_params& prms, CMATRIX& Coeff, CMATRIX& Hvib) = &hopping_probabilities_gfsh;
+  def("hopping_probabilities_gfsh", expt_hopping_probabilities_gfsh_v1);
+  vector<double> (*expt_hopping_probabilities_gfsh_v2)
+  (dyn_control_params& prms, CMATRIX& denmat, CMATRIX& Hvib, int act_state_indx) = &hopping_probabilities_gfsh;
+  def("hopping_probabilities_gfsh", expt_hopping_probabilities_gfsh_v2);
+
+
+  vector<double> (*expt_hopping_probabilities_fssh2_v1)
+  (dyn_control_params& prms, CMATRIX& denmat, CMATRIX& denmat_old, int act_state_indx) = &hopping_probabilities_fssh2;
+  def("hopping_probabilities_fssh2", expt_hopping_probabilities_fssh2_v1);
+
+
+  MATRIX (*expt_hopping_probabilities_mssh_v1)
+  (dyn_control_params& prms, CMATRIX& Coeff, CMATRIX& Hvib) = &hopping_probabilities_mssh;
+  def("hopping_probabilities_mssh", expt_hopping_probabilities_mssh_v1);
+  vector<double> (*expt_hopping_probabilities_mssh_v2)
+  (dyn_control_params& prms, CMATRIX& denmat, CMATRIX& Hvib, int act_state_indx) = &hopping_probabilities_mssh;
+  def("hopping_probabilities_mssh", expt_hopping_probabilities_mssh_v2);
+
+
+  vector<double> (*expt_hopping_probabilities_lz_v1)
+  (nHamiltonian& ham, nHamiltonian& ham_prev, int act_state_indx, int rep, 
+  MATRIX& p, const MATRIX& invM) = &hopping_probabilities_lz;
+  def("hopping_probabilities_lz", expt_hopping_probabilities_lz_v1);
+
+  vector<double> (*expt_hopping_probabilities_zn_v1)
+  (nHamiltonian& ham, nHamiltonian& ham_prev, int act_state_indx, int rep,
+  MATRIX& p, const MATRIX& invM) = &hopping_probabilities_lz;
+  def("hopping_probabilities_zn", expt_hopping_probabilities_zn_v1);
+
+
+
+  vector<double> (*expt_hopping_probabilities_mash_v1)
+  (dyn_control_params& prms, CMATRIX& denmat) = &hopping_probabilities_mash;
+  def("hopping_probabilities_mash", expt_hopping_probabilities_mash_v1);
+
+
+
+  vector<MATRIX> (*expt_hop_proposal_probabilities_v1)
+  (dyn_control_params& prms,
+   MATRIX& q, MATRIX& p, MATRIX& invM, CMATRIX& C,
+   nHamiltonian& ham, vector<MATRIX>& prev_ham_dia) = &hop_proposal_probabilities;
+  def("hop_proposal_probabilities", expt_hop_proposal_probabilities_v1);
+
+  vector< vector<double> > (*expt_hop_proposal_probabilities_v2)
+  (dyn_control_params& prms, dyn_variables& dyn_var,
+   nHamiltonian& ham, nHamiltonian& ham_prev) = &hop_proposal_probabilities;
+  def("hop_proposal_probabilities", expt_hop_proposal_probabilities_v2);
+
+
+  int (*expt_hop_v1)(vector<double>& prob, double ksi) = &hop;
+  def("hop", expt_hop_v1);
+  int (*expt_hop_v2)(int initstate, MATRIX& g, double ksi) = &hop;
+  def("hop", expt_hop_v2);
+  int (*expt_hop_v3)(int initstate, vector<double>& g, double ksi) = &hop;
+  def("hop", expt_hop_v3);
+
+  vector<int> (*expt_propose_hops_v1)
+  (vector<MATRIX>& g, vector<int>& act_states, Random& rnd) = &propose_hops;
+  def("propose_hops", expt_propose_hops_v1);
+  vector<int> (*expt_propose_hops_v2)
+  (vector< vector<double> >& g, vector<int>& act_states, Random& rnd) = &propose_hops;
+  def("propose_hops", expt_propose_hops_v2);
+
+
+}
+
+
+void export_dyn_methods_objects(){
+
+  vector<int> (*expt_decoherence_event_v1)
+  (MATRIX& coherence_time, MATRIX& coherence_interval, int decoherence_event_option, Random& rnd) = &decoherence_event;
+  def("decoherence_event", expt_decoherence_event_v1);
+
+  vector<int> (*expt_decoherence_event_v2)
+  (MATRIX& coherence_time, MATRIX& coherence_interval, Random& rnd) = &decoherence_event;
+  def("decoherence_event", expt_decoherence_event_v2);
+
+  vector<int> (*expt_dish_hop_proposal_v1)
+  (vector<int>& act_states, CMATRIX& Coeff, 
+  MATRIX& coherence_time, vector<MATRIX>& decoherence_rates, Random& rnd) = &dish_hop_proposal;
+  def("dish_hop_proposal", expt_dish_hop_proposal_v1);
+
+  void (*expt_dish_project_out_collapse_v1)
+  (vector<int>& old_states, vector<int>& proposed_states, vector<int>& new_states, 
+  CMATRIX& Coeff, MATRIX& coherence_time, int collapse_option) = &dish_project_out_collapse;
+  def("dish_project_out_collapse", expt_dish_project_out_collapse_v1);
+
+
+
+}
+
+void export_dyn_projectors_objects(){
+
+  //============= dyn_projectors.cpp ======================
+
+  CMATRIX (*expt_compute_phase_corrections_v1)(CMATRIX& S, double tol) = &compute_phase_corrections;
+  def("compute_phase_corrections", expt_compute_phase_corrections_v1);
+
+  CMATRIX (*expt_compute_phase_corrections_v2)(CMATRIX& S) = &compute_phase_corrections;
+  def("compute_phase_corrections", expt_compute_phase_corrections_v2);
+
+  vector<int> (*expt_get_reordering_v1)(CMATRIX& time_overlap) = &get_reordering;
+  def("get_reordering", expt_get_reordering_v1);  
+
+  MATRIX (*expt_make_cost_mat_v1)(CMATRIX& orb_mat_inp, CMATRIX& en_mat_inp, double alpha) = &make_cost_mat;
+  def("make_cost_mat", expt_make_cost_mat_v1);  
+
+  vector<int> (*expt_Munkres_Kuhn_v1)(CMATRIX& orb_mat_inp, CMATRIX& en_mat_inp, double alpha, int verbosity) = &Munkres_Kuhn;
+  def("Munkres_Kuhn", expt_Munkres_Kuhn_v1);  
+
+  CMATRIX (*expt_permutation2cmatrix_v1)(vector<int>& permutation) = &permutation2cmatrix;
+  def("permutation2cmatrix", expt_permutation2cmatrix_v1);  
+
+  vector<int> (*expt_permute_states_v1)
+  (vector<vector<int> >& perms, vector<int>& act_states) = &permute_states;
+  def("permute_states", expt_permute_states_v1);
+
+
+
+  void (*expt_update_projectors_v1)(dyn_control_params& prms, vector<CMATRIX>& projectors, 
+  vector<CMATRIX>& Eadi, vector<CMATRIX>& St, Random& rnd) = &update_projectors;
+  def("update_projectors", expt_update_projectors_v1);  
+
+
+  vector< vector<int> > (*expt_compute_permutations_v1)
+  (dyn_control_params& prms, vector<CMATRIX>& Eadi, vector<CMATRIX>& St, Random& rnd) = &compute_permutations;
+
+
+  vector<CMATRIX> (*expt_compute_projectors_v1)
+  (dyn_control_params& prms, vector<CMATRIX>& Eadi, vector<CMATRIX>& St, Random& rnd) = &compute_projectors;
+  def("compute_projectors", expt_compute_projectors_v1);
+
+  vector<CMATRIX> (*expt_compute_projectors_v2)
+  (dyn_control_params& prms, vector<CMATRIX>& St, vector<vector<int> >& perms) = &compute_projectors;
+  def("compute_projectors", expt_compute_projectors_v2);
+
+
+  CMATRIX (*expt_raw_to_dynconsyst_v1)
+  (CMATRIX& amplitudes, vector<CMATRIX>& projectors) = &raw_to_dynconsyst;
+  def("raw_to_dynconsyst", expt_raw_to_dynconsyst_v1);
+
+  CMATRIX (*expt_dynconsyst_to_raw_v1)
+  (CMATRIX& amplitudes, vector<CMATRIX>& projectors) = &dynconsyst_to_raw;
+  def("dynconsyst_to_raw", expt_dynconsyst_to_raw_v1);
+
+  vector<int> (*expt_get_stochastic_reordering_v1)
+  (CMATRIX& time_overlap, Random& rnd) = &get_stochastic_reordering;
+  def("get_stochastic_reordering", expt_get_stochastic_reordering_v1);
+
+  vector<int> (*expt_get_stochastic_reordering2_v1)
+  (CMATRIX& time_overlap, Random& rnd) = &get_stochastic_reordering2;
+  def("get_stochastic_reordering2", expt_get_stochastic_reordering2_v1);
+
+  vector<int> (*expt_get_stochastic_reordering3_v1)
+  (CMATRIX& time_overlap, Random& rnd, int convergence, int max_number_attempts) = &get_stochastic_reordering3;
+  def("get_stochastic_reordering3", expt_get_stochastic_reordering3_v1);
+
+  vector<int> (*expt_get_stochastic_reordering3_v2)
+  (CMATRIX& time_overlap, Random& rnd, int convergence, int max_number_attempts,
+  double filter_tol, int verbosity_level) = &get_stochastic_reordering3;
+  def("get_stochastic_reordering3", expt_get_stochastic_reordering3_v2);
+
+
+
+}
+
+/*
+void export_LZ_hopping_probabilities_objects(){
+
+
+  MATRIX (*expt_compute_hopping_probabilities_lz_v1)
+  (nHamiltonian& ham, int rep, MATRIX& p, const MATRIX& invM, MATRIX& prev_ham_dia) = &compute_hopping_probabilities_lz;
+
+  def("compute_hopping_probabilities_lz",expt_compute_hopping_probabilities_lz_v1);
+
+}
+*/
+
+
+void export_permutation_objects(){
+
+
+  vector<int> (*expt_get_permutation_v1)(vector<vector<int> >& inp) = &get_permutation; 
+  vector<int> (*expt_Munkres_Kuhn_minimize_v1)(MATRIX& _X, int verbosity) = &Munkres_Kuhn_minimize;
+  vector<int> (*expt_Munkres_Kuhn_maximize_v1)(MATRIX& _X, int verbosity) = &Munkres_Kuhn_maximize;
+
+  def("get_permutation", expt_get_permutation_v1);  
+  def("Munkres_Kuhn_minimize", expt_Munkres_Kuhn_minimize_v1);  
+  def("Munkres_Kuhn_maximize", expt_Munkres_Kuhn_maximize_v1);  
+
+
+}
+
+void export_Energy_Forces_objects(){
+
+
+  double (*expt_compute_kinetic_energy_v11)(MATRIX& p, MATRIX& invM, vector<int>& which_dofs) = &compute_kinetic_energy;
+  def("compute_kinetic_energy",expt_compute_kinetic_energy_v11);
+  double (*expt_compute_kinetic_energy_v12)(MATRIX& p, MATRIX& invM) = &compute_kinetic_energy;
+  def("compute_kinetic_energy",expt_compute_kinetic_energy_v12);
+
+  vector<double> (*expt_compute_kinetic_energies_v1)(MATRIX& p, MATRIX& invM, vector<int>& which_dofs) = &compute_kinetic_energies;
+  def("compute_kinetic_energies",expt_compute_kinetic_energies_v1);
+
+  vector<double> (*expt_compute_kinetic_energies_v2)(MATRIX& p, MATRIX& invM) = &compute_kinetic_energies;
+  def("compute_kinetic_energies",expt_compute_kinetic_energies_v2);
+
+
+  CMATRIX (*expt_tsh_indx2ampl_v1)(vector<int>& res, int nstates) = &tsh_indx2ampl;
+  def("tsh_indx2ampl", expt_tsh_indx2ampl_v1);
+
+
+  double (*expt_average_potential_energy_v1)
+  (dyn_control_params& prms, dyn_variables& dyn_vars, nHamiltonian& ham) = &average_potential_energy;
+  def("average_potential_energy", expt_average_potential_energy_v1);
+
+  double (*expt_average_potential_energy_v2)
+  (bp::dict prms, dyn_variables& dyn_vars, nHamiltonian& ham) = &average_potential_energy;
+  def("average_potential_energy", expt_average_potential_energy_v2);
+
+  vector<double> (*expt_potential_energies_v1)
+  (dyn_control_params& prms, dyn_variables& dyn_vars, nHamiltonian& ham) = &potential_energies;
+  def("potential_energies", expt_potential_energies_v1);
+
+  vector<double> (*expt_potential_energies_v2)
+  (bp::dict prms, dyn_variables& dyn_vars, nHamiltonian& ham) = &potential_energies;
+  def("potential_energies", expt_potential_energies_v2);
+
+
+  void (*expt_update_forces_v1)
+  (dyn_control_params& prms, dyn_variables& dynvars, nHamiltonian& ham) = &update_forces;
+  def("update_forces", expt_update_forces_v1);
+
+  void (*expt_update_forces_v2)
+  (bp::dict params, dyn_variables& dynvars, nHamiltonian& ham) = &update_forces;
+  def("update_forces", expt_update_forces_v2);
+
+
+
+  vector<CMATRIX> (*expt_get_Eadi_v1)(nHamiltonian& ham) = &get_Eadi;
+  def("get_Eadi", expt_get_Eadi_v1);
+
+
+}
+
+
+void export_dyn_ham(){
+
+
+  void (*expt_update_Hamiltonian_variables_v1)
+  (dyn_control_params& prms, dyn_variables& dyn_var, nHamiltonian& ham, nHamiltonian& ham_prev,
+   bp::object py_funct, bp::object model_params, int update_type) = &update_Hamiltonian_variables;
+
+  void (*expt_update_Hamiltonian_variables_v2)
+  (bp::dict prms, dyn_variables& dyn_var, nHamiltonian& ham, nHamiltonian& ham_prev,
+   bp::object py_funct, bp::object model_params, int update_type) = &update_Hamiltonian_variables;
+  
+  def("update_Hamiltonian_variables", expt_update_Hamiltonian_variables_v1);
+  def("update_Hamiltonian_variables", expt_update_Hamiltonian_variables_v2);
+
+/*
+  void (*expt_update_Hamiltonian_q_v1)
+  (dyn_control_params& prms, MATRIX& q, nHamiltonian& ham, 
+   bp::object py_funct, bp::object model_params) = &update_Hamiltonian_q;
+
+  void (*expt_update_Hamiltonian_q_v2)
+  (dyn_control_params& prms, dyn_variables& dyn_var, nHamiltonian& ham, 
+   bp::object py_funct, bp::object model_params) = &update_Hamiltonian_q;
+
+  void (*expt_update_Hamiltonian_q_v3)
+  (bp::dict prms, MATRIX& q, nHamiltonian& ham, 
+   bp::object py_funct, bp::object model_params) = &update_Hamiltonian_q;
+
+  void (*expt_update_Hamiltonian_q_v4)
+  (bp::dict prms, dyn_variables& dyn_var, nHamiltonian& ham, 
+   bp::object py_funct, bp::object model_params) = &update_Hamiltonian_q;
+
+  def("update_Hamiltonian_q", expt_update_Hamiltonian_q_v1);
+  def("update_Hamiltonian_q", expt_update_Hamiltonian_q_v2);
+  def("update_Hamiltonian_q", expt_update_Hamiltonian_q_v3);
+  def("update_Hamiltonian_q", expt_update_Hamiltonian_q_v4);
+
+
+  void (*expt_update_Hamiltonian_q_ethd_v1)
+  (dyn_control_params& prms, MATRIX& q, MATRIX& p, nHamiltonian& ham, 
+   bp::object py_funct, bp::object model_params, MATRIX& invM) = &update_Hamiltonian_q_ethd;
+
+  void (*expt_update_Hamiltonian_q_ethd_v2)
+  (dyn_control_params& prms, dyn_variables& dyn_var, nHamiltonian& ham, bp::object py_funct, bp::object model_params) = &update_Hamiltonian_q_ethd;
+
+  void (*expt_update_Hamiltonian_q_ethd_v3)
+  (bp::dict prms, MATRIX& q, MATRIX& p, nHamiltonian& ham, 
+   bp::object py_funct, bp::object model_params, MATRIX& invM) = &update_Hamiltonian_q_ethd;
+
+  void (*expt_update_Hamiltonian_q_ethd_v4)
+  (bp::dict prms, dyn_variables& dyn_var, nHamiltonian& ham, bp::object py_funct, bp::object model_params) = &update_Hamiltonian_q_ethd;
+
+  def("update_Hamiltonian_q_ethd", expt_update_Hamiltonian_q_ethd_v1);
+  def("update_Hamiltonian_q_ethd", expt_update_Hamiltonian_q_ethd_v2);
+  def("update_Hamiltonian_q_ethd", expt_update_Hamiltonian_q_ethd_v3);
+  def("update_Hamiltonian_q_ethd", expt_update_Hamiltonian_q_ethd_v4);
+
+
+  void (*expt_update_Hamiltonian_p_v1)
+  (dyn_control_params& prms, nHamiltonian& ham, MATRIX& p, MATRIX& invM) = &update_Hamiltonian_p;
+
+  void (*expt_update_Hamiltonian_p_v2)
+  (dyn_control_params& prms, dyn_variables& dyn_var, nHamiltonian& ham) = &update_Hamiltonian_p;
+
+  void (*expt_update_Hamiltonian_p_v3)
+  (bp::dict prms, nHamiltonian& ham, MATRIX& p, MATRIX& invM) = &update_Hamiltonian_p;
+
+  void (*expt_update_Hamiltonian_p_v4)
+  (bp::dict prms, dyn_variables& dyn_var, nHamiltonian& ham) = &update_Hamiltonian_p;
+
+  def("update_Hamiltonian_p", expt_update_Hamiltonian_p_v1);
+  def("update_Hamiltonian_p", expt_update_Hamiltonian_p_v2);
+  def("update_Hamiltonian_p", expt_update_Hamiltonian_p_v3);
+  def("update_Hamiltonian_p", expt_update_Hamiltonian_p_v4);
+
+
+  void (*expt_update_nacs_v1)(dyn_control_params& prms, nHamiltonian& ham) = &update_nacs;
+  def("update_nacs", expt_update_nacs_v1);
+*/
+
+}
+
+
+void export_Dyn_objects(){
+/** 
+  \brief Exporter of libdyn classes and functions
+
+*/
+
+
+  export_Nuclear_objects();
+  export_Electronic_objects();
+  export_Thermostat_objects();
+  export_Barostat_objects();
+  export_Wfcgrid_objects();
+  export_Wfcgrid2_objects();
+  //export_Ensemble_objects();
+  export_gwp_objects();
+  export_heom_objects();
+  export_qtag_objects();
+
+  export_dyn_control_params_objects();
+  export_dyn_variables_objects();
+  export_dyn_decoherence_objects();
+  export_dyn_hop_acceptance_objects();
+  export_dyn_hop_proposal_objects();
+  export_dyn_methods_objects();
+  export_dyn_projectors_objects();
+
+  
+//  export_LZ_hopping_probabilities_objects();
+  export_permutation_objects();
+
+  export_Energy_Forces_objects();
+
+  export_dyn_ham();
+
+
+
+  //============= Dynamics.cpp ======================
+
+
+  vector<CMATRIX> (*expt_compute_St_v1)(nHamiltonian& ham, int isNBRA) = &compute_St;
+  def("compute_St", expt_compute_St_v1);
+  vector<CMATRIX> (*expt_compute_St_v2)(nHamiltonian& ham) = &compute_St;
+  def("compute_St", expt_compute_St_v2);  
+  vector<CMATRIX> (*expt_compute_St_v3)(nHamiltonian& ham, nHamiltonian& ham_prev, int isNBRA) = &compute_St;
+  def("compute_St", expt_compute_St_v3);
+  vector<CMATRIX> (*expt_compute_St_v4)(nHamiltonian& ham, nHamiltonian& ham_prev) = &compute_St;
+  def("compute_St", expt_compute_St_v4);
+
+
+  MATRIX (*expt_momenta_on_excited_states_v1)
+  (dyn_variables& dyn_var, nHamiltonian& ham, int itraj) = &momenta_on_excited_states;
+  def("momenta_on_excited_states", expt_momenta_on_excited_states_v1);
+
+  void (*expt_SSY_correction_v1)
+  (CMATRIX& Ham, dyn_variables& dyn_var, nHamiltonian& ham, int itraj) = &SSY_correction;
+  def("SSY_correction", expt_SSY_correction_v1);
+
+  CMATRIX (*expt_Zhu_Liouvillian_v1)(double Etot, CMATRIX& Ham, CMATRIX& rho) = Zhu_Liouvillian;
+  def("Zhu_Liouvillian", expt_Zhu_Liouvillian_v1);
+
+  void (*expt_propagate_electronic_v1)
+  (dyn_variables& dyn_var, nHamiltonian& ham, nHamiltonian& ham_prev, dyn_control_params& prms) = &propagate_electronic;
+  def("propagate_electronic", expt_propagate_electronic_v1);
+
+/*
+  void (*expt_compute_dynamics_v1)
+  (MATRIX& q, MATRIX& p, MATRIX& invM, CMATRIX& C, vector<CMATRIX>& projectors, vector<int>& act_states,
+   nHamiltonian& ham, bp::object py_funct, bp::dict model_params, 
+   bp::dict dyn_params, Random& rnd) = &compute_dynamics;
+  def("compute_dynamics", expt_compute_dynamics_v1);
+
+  void (*expt_compute_dynamics_v2)
+  (MATRIX& q, MATRIX& p, MATRIX& invM, CMATRIX& C, vector<CMATRIX>& projectors, vector<int>& act_states, 
+   nHamiltonian& ham, bp::object py_funct, bp::dict& model_params, bp::dict& dyn_params, Random& rnd, 
+   vector<Thermostat>& therm) = &compute_dynamics;
+  def("compute_dynamics", expt_compute_dynamics_v2);
+
+  void (*expt_compute_dynamics_v3)
+  (MATRIX& q, MATRIX& p, MATRIX& invM, CMATRIX& C, vector<CMATRIX>& projectors, vector<int>& act_states, 
+   nHamiltonian& ham, bp::object py_funct, bp::dict& model_params, bp::dict& dyn_params, Random& rnd, 
+   vector<Thermostat>& therm, dyn_variables&) = &compute_dynamics;
+  def("compute_dynamics", expt_compute_dynamics_v3);
+*/
+  void (*expt_compute_dynamics_v4)
+  (dyn_variables& dyn_var, bp::dict dyn_params, nHamiltonian& ham, nHamiltonian& ham_aux, 
+   bp::object py_funct, bp::dict model_params, Random& rnd, vector<Thermostat>& therm) = &compute_dynamics;
+  def("compute_dynamics", expt_compute_dynamics_v4);
+
+
+
+
+
+
+}// export_Dyn_objects()
+
+
+
+
+#ifdef CYGWIN
+BOOST_PYTHON_MODULE(cygdyn){
+#else
+BOOST_PYTHON_MODULE(libdyn){
+#endif
+
+  // Register converters:
+  // See here: https://misspent.wordpress.com/2009/09/27/how-to-write-boost-python-converters/
+  //to_python_converter<std::vector<DATA>, VecToList<DATA> >();
+
+  export_Dyn_objects();
+
+}
+
+
+}// libdyn
+}// liblibra
+