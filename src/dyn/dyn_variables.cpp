/*********************************************************************************
* Copyright (C) 2021-2022 Alexey V. Akimov
*
* This file is distributed under the terms of the GNU General Public License
* as published by the Free Software Foundation, either version 3 of
* the License, or (at your option) any later version.
* See the file LICENSE in the root directory of this distribution
* or <http://www.gnu.org/licenses/>.
*
*********************************************************************************/
/**
  \file dyn_variables.cpp
  \brief The file implements the methods to setup dynamical variable
*/

#include "dyn_variables.h"

/// liblibra namespace
namespace liblibra{

using namespace liblinalg;

/// libdyn namespace
namespace libdyn{

namespace bp = boost::python;

void dyn_variables::allocate_electronic_vars(){

  if(electronic_vars_status==0){ 

    ampl_dia = new CMATRIX(ndia, ntraj);
    ampl_adi = new CMATRIX(nadi, ntraj);
    proj_adi = vector<CMATRIX*>(ntraj);
    dm_dia = vector<CMATRIX*>(ntraj);
    dm_adi = vector<CMATRIX*>(ntraj);

    for(int itraj=0; itraj<ntraj; itraj++){
      proj_adi[itraj] = new CMATRIX(nadi, nadi);
      proj_adi[itraj]->load_identity();
      dm_dia[itraj] = new CMATRIX(ndia, ndia);
      dm_adi[itraj] = new CMATRIX(nadi, nadi);
    }

    act_states = vector<int>(ntraj, 0);

    electronic_vars_status = 1;
  }

}

void dyn_variables::allocate_nuclear_vars(){

  if(nuclear_vars_status==0){ 

    iM = new MATRIX(ndof, 1);
    q = new MATRIX(ndof, ntraj);
    p = new MATRIX(ndof, ntraj);
    f = new MATRIX(ndof, ntraj);

    nuclear_vars_status = 1;
  }

}




dyn_variables::dyn_variables(int _ndia, int _nadi, int _ndof, int _ntraj){
/**

  This function initializes the default values of control parameters

*/

  ///================= Dimension numbers =============
  ndia = _ndia;
  nadi = _nadi;
  ndof = _ndof;
  ntraj = _ntraj;


  ///================= Electronic and nuclear variables, for OOP implementation ================
  electronic_vars_status = 0;
  allocate_electronic_vars();
    
  nuclear_vars_status = 0;
  allocate_nuclear_vars();

  ///================= A-FSSH ====================
  afssh_vars_status = 0;

  ///================= BCSH ====================
  bcsh_vars_status = 0;

  ///================= DISH ====================
  dish_vars_status = 0;

  ///================= FSSH2 ===================
  fssh2_vars_status = 0;
  
  ///================= SHXF ====================
  shxf_vars_status = 0;

<<<<<<< HEAD
  ///================ TCNBRA ===================
  tcnbra_vars_status = 0;
=======
  ///================= MQCXF ====================
  mqcxf_vars_status = 0;
>>>>>>> aa5f6557

}


void dyn_variables::allocate_afssh(){


  if(afssh_vars_status==0){

    dR = vector< vector<CMATRIX*> >(ntraj, vector<CMATRIX*>(ndof, NULL) );
    dP = vector< vector<CMATRIX*> >(ntraj, vector<CMATRIX*>(ndof, NULL) );

    for(int itraj=0; itraj<ntraj; itraj++){
      for(int idof=0; idof<ndof; idof++){

        dR[itraj][idof] = new CMATRIX(nadi, nadi);
        dP[itraj][idof] = new CMATRIX(nadi, nadi);

      }
    }

    afssh_vars_status = 1;

  }

}// allocate_afssh



void dyn_variables::allocate_bcsh(){

  if(bcsh_vars_status==0){

    reversal_events = new MATRIX(nadi, ntraj);
    bcsh_vars_status = 1;

  }

}// allocate_bcsh


void dyn_variables::allocate_dish(){

  if(dish_vars_status==0){

    coherence_time = new MATRIX(nadi, ntraj);
    dish_vars_status = 1;

  }

}// allocate_dish


void dyn_variables::allocate_fssh2(){

  if(fssh2_vars_status==0){

    dm_dia_prev = vector<CMATRIX*>(ntraj);
    dm_adi_prev = vector<CMATRIX*>(ntraj);

    for(int itraj=0; itraj<ntraj; itraj++){
      dm_dia_prev[itraj] = new CMATRIX(ndia, ndia);
      dm_adi_prev[itraj] = new CMATRIX(nadi, nadi);
    }
    fssh2_vars_status = 1;
  }
}

void dyn_variables::allocate_shxf(){

  if(shxf_vars_status==0){
    for(int itraj=0; itraj<ntraj; itraj++){
      is_mixed.push_back(vector<int>());
      is_first.push_back(vector<int>());
      for(int i=0; i<nadi; i++){
        is_mixed[itraj].push_back(0);
        is_first[itraj].push_back(0);
      } // i
    } // itraj

    q_aux = vector<MATRIX*>(nadi); 
    p_aux = vector<MATRIX*>(nadi);
    p_aux_old = vector<MATRIX*>(nadi);
    nab_phase = vector<MATRIX*>(nadi);

    for(int i=0; i<nadi; i++){
      q_aux[i] = new MATRIX(ndof, ntraj);
      p_aux[i] = new MATRIX(ndof, ntraj);
      p_aux_old[i] = new MATRIX(ndof, ntraj);
      nab_phase[i] = new MATRIX(ndof, ntraj);
    }

    p_quant = new MATRIX(ndof, ntraj);
    VP = new MATRIX(ndof, ntraj);
  
    shxf_vars_status = 1;
  }
}// allocate_shxf

void dyn_variables::allocate_mqcxf(){

  if(mqcxf_vars_status==0){
    for(int itraj=0; itraj<ntraj; itraj++){
      is_mixed.push_back(vector<int>());
      is_first.push_back(vector<int>());
      for(int i=0; i<nadi; i++){
        is_mixed[itraj].push_back(0);
        is_first[itraj].push_back(0);
      } // i
    } // itraj

    q_aux = vector<MATRIX*>(nadi); 
    p_aux = vector<MATRIX*>(nadi);
    p_aux_old = vector<MATRIX*>(nadi);
    nab_phase = vector<MATRIX*>(nadi);

    for(int i=0; i<nadi; i++){
      q_aux[i] = new MATRIX(ndof, ntraj);
      p_aux[i] = new MATRIX(ndof, ntraj);
      p_aux_old[i] = new MATRIX(ndof, ntraj);
      nab_phase[i] = new MATRIX(ndof, ntraj);
    }

    p_quant = new MATRIX(ndof, ntraj);
    VP = new MATRIX(ndof, ntraj);
    f_xf = new MATRIX(ndof, ntraj);
  
    mqcxf_vars_status = 1;
  }
}// allocate_mqcxf


void dyn_variables::allocate_tcnbra(){

  if(tcnbra_vars_status==0){
    thermal_correction_factors = vector<double>(ntraj, 1.0); 

    tcnbra_vars_status = 1;
  }
}// allocate_tcnbra


dyn_variables::dyn_variables(const dyn_variables& x){     
  //cout<<"dyn_variables copy constructor\n";
  int itraj, idof;

  ndia = x.ndia;
  nadi = x.nadi;
  ndof = x.ndof;
  ntraj = x.ntraj;

  // copy content of electronic vars, only if initialized 
  if(x.electronic_vars_status==1){

    allocate_electronic_vars();

    *ampl_dia = *x.ampl_dia;
    *ampl_adi = *x.ampl_adi;
    for(itraj=0; itraj<ntraj; itraj++){
      *proj_adi[itraj] = *x.proj_adi[itraj];
      *dm_dia[itraj] = *x.dm_dia[itraj];
      *dm_adi[itraj] = *x.dm_adi[itraj];
    }
    act_states = x.act_states;

  }

  // copy content of nuclear vars, only if initialized 
  if(x.nuclear_vars_status==1){

    allocate_nuclear_vars();

    *iM = *x.iM;
    *q = *x.q;
    *p = *x.p;
    *f = *x.f;
  }

  // AFSSH vars - only if initialized
  if(x.afssh_vars_status==1){
    allocate_afssh();
    
    // Copy content
    for(itraj=0; itraj<ntraj; itraj++){
      for(idof=0; idof<ndof; idof++){
        *dR[itraj][idof] = *x.dR[itraj][idof];
        *dP[itraj][idof] = *x.dP[itraj][idof];
      }
    }

  }// if AFSSH vars

  // BCSH vars - only if initialized
  if(x.bcsh_vars_status==1){
    allocate_bcsh();

    // Copy content
    *reversal_events = *x.reversal_events;

  }// if BCSH vars

  // DISH vars - only if initialized
  if(x.dish_vars_status==1){
    allocate_dish();

    // Copy content
    *coherence_time = *x.coherence_time;

  }// if DISH vars

  // FSSH2 vars - only if initialized
    if(x.fssh2_vars_status==1){
    allocate_fssh2();
 
    // Copy content
    for(itraj=0; itraj<ntraj; itraj++){
      *dm_dia_prev[itraj] = *x.dm_dia_prev[itraj];
      *dm_adi_prev[itraj] = *x.dm_adi_prev[itraj];
    }

  }// if FSSH2 vars
 
  // SHXF vars - only if initialized
  if(x.shxf_vars_status==1){
    allocate_shxf();
    
    // Copy content
    for(int i=0; i<nadi; i++){
        *q_aux[i] = *x.q_aux[i];
        *p_aux[i] = *x.p_aux[i];
        *p_aux_old[i] = *x.p_aux_old[i];
        *nab_phase[i] = *x.nab_phase[i];
    }
    *p_quant = *x.p_quant;
    *VP = *x.VP;

  }// if SHXF vars
  
  // MQCXF vars - only if initialized
  if(x.mqcxf_vars_status==1){
    allocate_mqcxf();
    
    // Copy content
    for(int i=0; i<nadi; i++){
        *q_aux[i] = *x.q_aux[i];
        *p_aux[i] = *x.p_aux[i];
        *p_aux_old[i] = *x.p_aux_old[i];
        *nab_phase[i] = *x.nab_phase[i];
    }
    *p_quant = *x.p_quant;
    *VP = *x.VP;
    *f_xf = *x.f_xf;

  }// if MQCXF vars

 
  // TCNBRA vars - only if initialized
  if(x.tcnbra_vars_status==1){
    allocate_tcnbra();

    // Copy content
    thermal_correction_factors = x.thermal_correction_factors;

  }// if TCNBRA vars

}// dyn_variables cctor



dyn_variables::~dyn_variables(){  
  //cout<<"dyn_variables destructor!!!\n";

  if(nuclear_vars_status==1){
    delete iM;
    delete q;
    delete p;
    delete f;
    nuclear_vars_status = 0;
  }

  if(electronic_vars_status==1){ 
    for(int itraj=0; itraj<ntraj; itraj++){
      delete proj_adi[itraj];
      delete dm_dia[itraj];
      delete dm_adi[itraj];
    }
    proj_adi.clear();
    dm_dia.clear();
    dm_adi.clear();
    
    delete ampl_dia;
    delete ampl_adi;

    act_states.clear();
    electronic_vars_status = 0;
  }

  if(afssh_vars_status==1){

    for(int itraj; itraj<ntraj; itraj++){
      for(int idof; idof<ndof; idof++){

        delete dR[itraj][idof];
        delete dP[itraj][idof];
      }// for idof

      dR[itraj].clear();
      dP[itraj].clear();

    }// for itraj

    dR.clear();
    dP.clear();

    afssh_vars_status = 0;

  }// AFSSH variables

  if(bcsh_vars_status==1){
    delete reversal_events;

    bcsh_vars_status = 0;
  }

  if(dish_vars_status==1){
    delete coherence_time;

    dish_vars_status = 0;
  }

  if(fssh2_vars_status==1){

    for(int itraj=0; itraj<ntraj; itraj++){
      delete dm_dia_prev[itraj];
      delete dm_adi_prev[itraj];
    }
    dm_dia_prev.clear();
    dm_adi_prev.clear();

    fssh2_vars_status = 0;
  }

  if(shxf_vars_status==1){
    for(int i; i<nadi; i++){

        delete q_aux[i];
        delete p_aux[i];
        delete p_aux_old[i];
        delete nab_phase[i];

    }

    q_aux.clear();
    p_aux.clear();
    p_aux_old.clear();
    nab_phase.clear();

    delete p_quant;
    delete VP;

    shxf_vars_status = 0;
  }

<<<<<<< HEAD
  if(tcnbra_vars_status==1){
    thermal_correction_factors.clear(); 

    tcnbra_vars_status = 0;
=======
  if(mqcxf_vars_status==1){
    for(int i; i<nadi; i++){

        delete q_aux[i];
        delete p_aux[i];
        delete p_aux_old[i];
        delete nab_phase[i];

    }

    q_aux.clear();
    p_aux.clear();
    p_aux_old.clear();
    nab_phase.clear();

    delete p_quant;
    delete VP;
    delete f_xf;

    mqcxf_vars_status = 0;
>>>>>>> aa5f6557
  }

}



CMATRIX dyn_variables::get_dm_adi(int i, int prev_steps){
  if(prev_steps==0){ return *dm_adi[i]; }
  else if(prev_steps==1){ return *dm_adi_prev[i]; }
  else{ ;; }
}

CMATRIX dyn_variables::get_dm_dia(int i, int prev_steps){
  if(prev_steps==0){ return *dm_dia[i]; }
  else if(prev_steps==1){ return *dm_dia_prev[i]; }
  else{ ;; }
}


void dyn_variables::set_parameters(bp::dict params){
/**
  Extract the parameters from the input dictionary
*/

  std::string key;
  for(int i=0;i<len(params.values());i++){
    key = bp::extract<std::string>(params.keys()[i]);

    ///================= Computing Hamiltonian-related properties ====================
//    if(key=="rep_tdse") { rep_tdse = bp::extract<int>(params.values()[i]); }
//    else if(key=="rep_ham") { rep_ham = bp::extract<int>(params.values()[i]);   }

  }
}


}// namespace libdyn
}// liblibra

<|MERGE_RESOLUTION|>--- conflicted
+++ resolved
@@ -1,540 +1,538 @@
-/*********************************************************************************
-* Copyright (C) 2021-2022 Alexey V. Akimov
-*
-* This file is distributed under the terms of the GNU General Public License
-* as published by the Free Software Foundation, either version 3 of
-* the License, or (at your option) any later version.
-* See the file LICENSE in the root directory of this distribution
-* or <http://www.gnu.org/licenses/>.
-*
-*********************************************************************************/
-/**
-  \file dyn_variables.cpp
-  \brief The file implements the methods to setup dynamical variable
-*/
-
-#include "dyn_variables.h"
-
-/// liblibra namespace
-namespace liblibra{
-
-using namespace liblinalg;
-
-/// libdyn namespace
-namespace libdyn{
-
-namespace bp = boost::python;
-
-void dyn_variables::allocate_electronic_vars(){
-
-  if(electronic_vars_status==0){ 
-
-    ampl_dia = new CMATRIX(ndia, ntraj);
-    ampl_adi = new CMATRIX(nadi, ntraj);
-    proj_adi = vector<CMATRIX*>(ntraj);
-    dm_dia = vector<CMATRIX*>(ntraj);
-    dm_adi = vector<CMATRIX*>(ntraj);
-
-    for(int itraj=0; itraj<ntraj; itraj++){
-      proj_adi[itraj] = new CMATRIX(nadi, nadi);
-      proj_adi[itraj]->load_identity();
-      dm_dia[itraj] = new CMATRIX(ndia, ndia);
-      dm_adi[itraj] = new CMATRIX(nadi, nadi);
-    }
-
-    act_states = vector<int>(ntraj, 0);
-
-    electronic_vars_status = 1;
-  }
-
-}
-
-void dyn_variables::allocate_nuclear_vars(){
-
-  if(nuclear_vars_status==0){ 
-
-    iM = new MATRIX(ndof, 1);
-    q = new MATRIX(ndof, ntraj);
-    p = new MATRIX(ndof, ntraj);
-    f = new MATRIX(ndof, ntraj);
-
-    nuclear_vars_status = 1;
-  }
-
-}
-
-
-
-
-dyn_variables::dyn_variables(int _ndia, int _nadi, int _ndof, int _ntraj){
-/**
-
-  This function initializes the default values of control parameters
-
-*/
-
-  ///================= Dimension numbers =============
-  ndia = _ndia;
-  nadi = _nadi;
-  ndof = _ndof;
-  ntraj = _ntraj;
-
-
-  ///================= Electronic and nuclear variables, for OOP implementation ================
-  electronic_vars_status = 0;
-  allocate_electronic_vars();
-    
-  nuclear_vars_status = 0;
-  allocate_nuclear_vars();
-
-  ///================= A-FSSH ====================
-  afssh_vars_status = 0;
-
-  ///================= BCSH ====================
-  bcsh_vars_status = 0;
-
-  ///================= DISH ====================
-  dish_vars_status = 0;
-
-  ///================= FSSH2 ===================
-  fssh2_vars_status = 0;
-  
-  ///================= SHXF ====================
-  shxf_vars_status = 0;
-
-<<<<<<< HEAD
-  ///================ TCNBRA ===================
-  tcnbra_vars_status = 0;
-=======
-  ///================= MQCXF ====================
-  mqcxf_vars_status = 0;
->>>>>>> aa5f6557
-
-}
-
-
-void dyn_variables::allocate_afssh(){
-
-
-  if(afssh_vars_status==0){
-
-    dR = vector< vector<CMATRIX*> >(ntraj, vector<CMATRIX*>(ndof, NULL) );
-    dP = vector< vector<CMATRIX*> >(ntraj, vector<CMATRIX*>(ndof, NULL) );
-
-    for(int itraj=0; itraj<ntraj; itraj++){
-      for(int idof=0; idof<ndof; idof++){
-
-        dR[itraj][idof] = new CMATRIX(nadi, nadi);
-        dP[itraj][idof] = new CMATRIX(nadi, nadi);
-
-      }
-    }
-
-    afssh_vars_status = 1;
-
-  }
-
-}// allocate_afssh
-
-
-
-void dyn_variables::allocate_bcsh(){
-
-  if(bcsh_vars_status==0){
-
-    reversal_events = new MATRIX(nadi, ntraj);
-    bcsh_vars_status = 1;
-
-  }
-
-}// allocate_bcsh
-
-
-void dyn_variables::allocate_dish(){
-
-  if(dish_vars_status==0){
-
-    coherence_time = new MATRIX(nadi, ntraj);
-    dish_vars_status = 1;
-
-  }
-
-}// allocate_dish
-
-
-void dyn_variables::allocate_fssh2(){
-
-  if(fssh2_vars_status==0){
-
-    dm_dia_prev = vector<CMATRIX*>(ntraj);
-    dm_adi_prev = vector<CMATRIX*>(ntraj);
-
-    for(int itraj=0; itraj<ntraj; itraj++){
-      dm_dia_prev[itraj] = new CMATRIX(ndia, ndia);
-      dm_adi_prev[itraj] = new CMATRIX(nadi, nadi);
-    }
-    fssh2_vars_status = 1;
-  }
-}
-
-void dyn_variables::allocate_shxf(){
-
-  if(shxf_vars_status==0){
-    for(int itraj=0; itraj<ntraj; itraj++){
-      is_mixed.push_back(vector<int>());
-      is_first.push_back(vector<int>());
-      for(int i=0; i<nadi; i++){
-        is_mixed[itraj].push_back(0);
-        is_first[itraj].push_back(0);
-      } // i
-    } // itraj
-
-    q_aux = vector<MATRIX*>(nadi); 
-    p_aux = vector<MATRIX*>(nadi);
-    p_aux_old = vector<MATRIX*>(nadi);
-    nab_phase = vector<MATRIX*>(nadi);
-
-    for(int i=0; i<nadi; i++){
-      q_aux[i] = new MATRIX(ndof, ntraj);
-      p_aux[i] = new MATRIX(ndof, ntraj);
-      p_aux_old[i] = new MATRIX(ndof, ntraj);
-      nab_phase[i] = new MATRIX(ndof, ntraj);
-    }
-
-    p_quant = new MATRIX(ndof, ntraj);
-    VP = new MATRIX(ndof, ntraj);
-  
-    shxf_vars_status = 1;
-  }
-}// allocate_shxf
-
-void dyn_variables::allocate_mqcxf(){
-
-  if(mqcxf_vars_status==0){
-    for(int itraj=0; itraj<ntraj; itraj++){
-      is_mixed.push_back(vector<int>());
-      is_first.push_back(vector<int>());
-      for(int i=0; i<nadi; i++){
-        is_mixed[itraj].push_back(0);
-        is_first[itraj].push_back(0);
-      } // i
-    } // itraj
-
-    q_aux = vector<MATRIX*>(nadi); 
-    p_aux = vector<MATRIX*>(nadi);
-    p_aux_old = vector<MATRIX*>(nadi);
-    nab_phase = vector<MATRIX*>(nadi);
-
-    for(int i=0; i<nadi; i++){
-      q_aux[i] = new MATRIX(ndof, ntraj);
-      p_aux[i] = new MATRIX(ndof, ntraj);
-      p_aux_old[i] = new MATRIX(ndof, ntraj);
-      nab_phase[i] = new MATRIX(ndof, ntraj);
-    }
-
-    p_quant = new MATRIX(ndof, ntraj);
-    VP = new MATRIX(ndof, ntraj);
-    f_xf = new MATRIX(ndof, ntraj);
-  
-    mqcxf_vars_status = 1;
-  }
-}// allocate_mqcxf
-
-
-void dyn_variables::allocate_tcnbra(){
-
-  if(tcnbra_vars_status==0){
-    thermal_correction_factors = vector<double>(ntraj, 1.0); 
-
-    tcnbra_vars_status = 1;
-  }
-}// allocate_tcnbra
-
-
-dyn_variables::dyn_variables(const dyn_variables& x){     
-  //cout<<"dyn_variables copy constructor\n";
-  int itraj, idof;
-
-  ndia = x.ndia;
-  nadi = x.nadi;
-  ndof = x.ndof;
-  ntraj = x.ntraj;
-
-  // copy content of electronic vars, only if initialized 
-  if(x.electronic_vars_status==1){
-
-    allocate_electronic_vars();
-
-    *ampl_dia = *x.ampl_dia;
-    *ampl_adi = *x.ampl_adi;
-    for(itraj=0; itraj<ntraj; itraj++){
-      *proj_adi[itraj] = *x.proj_adi[itraj];
-      *dm_dia[itraj] = *x.dm_dia[itraj];
-      *dm_adi[itraj] = *x.dm_adi[itraj];
-    }
-    act_states = x.act_states;
-
-  }
-
-  // copy content of nuclear vars, only if initialized 
-  if(x.nuclear_vars_status==1){
-
-    allocate_nuclear_vars();
-
-    *iM = *x.iM;
-    *q = *x.q;
-    *p = *x.p;
-    *f = *x.f;
-  }
-
-  // AFSSH vars - only if initialized
-  if(x.afssh_vars_status==1){
-    allocate_afssh();
-    
-    // Copy content
-    for(itraj=0; itraj<ntraj; itraj++){
-      for(idof=0; idof<ndof; idof++){
-        *dR[itraj][idof] = *x.dR[itraj][idof];
-        *dP[itraj][idof] = *x.dP[itraj][idof];
-      }
-    }
-
-  }// if AFSSH vars
-
-  // BCSH vars - only if initialized
-  if(x.bcsh_vars_status==1){
-    allocate_bcsh();
-
-    // Copy content
-    *reversal_events = *x.reversal_events;
-
-  }// if BCSH vars
-
-  // DISH vars - only if initialized
-  if(x.dish_vars_status==1){
-    allocate_dish();
-
-    // Copy content
-    *coherence_time = *x.coherence_time;
-
-  }// if DISH vars
-
-  // FSSH2 vars - only if initialized
-    if(x.fssh2_vars_status==1){
-    allocate_fssh2();
- 
-    // Copy content
-    for(itraj=0; itraj<ntraj; itraj++){
-      *dm_dia_prev[itraj] = *x.dm_dia_prev[itraj];
-      *dm_adi_prev[itraj] = *x.dm_adi_prev[itraj];
-    }
-
-  }// if FSSH2 vars
- 
-  // SHXF vars - only if initialized
-  if(x.shxf_vars_status==1){
-    allocate_shxf();
-    
-    // Copy content
-    for(int i=0; i<nadi; i++){
-        *q_aux[i] = *x.q_aux[i];
-        *p_aux[i] = *x.p_aux[i];
-        *p_aux_old[i] = *x.p_aux_old[i];
-        *nab_phase[i] = *x.nab_phase[i];
-    }
-    *p_quant = *x.p_quant;
-    *VP = *x.VP;
-
-  }// if SHXF vars
-  
-  // MQCXF vars - only if initialized
-  if(x.mqcxf_vars_status==1){
-    allocate_mqcxf();
-    
-    // Copy content
-    for(int i=0; i<nadi; i++){
-        *q_aux[i] = *x.q_aux[i];
-        *p_aux[i] = *x.p_aux[i];
-        *p_aux_old[i] = *x.p_aux_old[i];
-        *nab_phase[i] = *x.nab_phase[i];
-    }
-    *p_quant = *x.p_quant;
-    *VP = *x.VP;
-    *f_xf = *x.f_xf;
-
-  }// if MQCXF vars
-
- 
-  // TCNBRA vars - only if initialized
-  if(x.tcnbra_vars_status==1){
-    allocate_tcnbra();
-
-    // Copy content
-    thermal_correction_factors = x.thermal_correction_factors;
-
-  }// if TCNBRA vars
-
-}// dyn_variables cctor
-
-
-
-dyn_variables::~dyn_variables(){  
-  //cout<<"dyn_variables destructor!!!\n";
-
-  if(nuclear_vars_status==1){
-    delete iM;
-    delete q;
-    delete p;
-    delete f;
-    nuclear_vars_status = 0;
-  }
-
-  if(electronic_vars_status==1){ 
-    for(int itraj=0; itraj<ntraj; itraj++){
-      delete proj_adi[itraj];
-      delete dm_dia[itraj];
-      delete dm_adi[itraj];
-    }
-    proj_adi.clear();
-    dm_dia.clear();
-    dm_adi.clear();
-    
-    delete ampl_dia;
-    delete ampl_adi;
-
-    act_states.clear();
-    electronic_vars_status = 0;
-  }
-
-  if(afssh_vars_status==1){
-
-    for(int itraj; itraj<ntraj; itraj++){
-      for(int idof; idof<ndof; idof++){
-
-        delete dR[itraj][idof];
-        delete dP[itraj][idof];
-      }// for idof
-
-      dR[itraj].clear();
-      dP[itraj].clear();
-
-    }// for itraj
-
-    dR.clear();
-    dP.clear();
-
-    afssh_vars_status = 0;
-
-  }// AFSSH variables
-
-  if(bcsh_vars_status==1){
-    delete reversal_events;
-
-    bcsh_vars_status = 0;
-  }
-
-  if(dish_vars_status==1){
-    delete coherence_time;
-
-    dish_vars_status = 0;
-  }
-
-  if(fssh2_vars_status==1){
-
-    for(int itraj=0; itraj<ntraj; itraj++){
-      delete dm_dia_prev[itraj];
-      delete dm_adi_prev[itraj];
-    }
-    dm_dia_prev.clear();
-    dm_adi_prev.clear();
-
-    fssh2_vars_status = 0;
-  }
-
-  if(shxf_vars_status==1){
-    for(int i; i<nadi; i++){
-
-        delete q_aux[i];
-        delete p_aux[i];
-        delete p_aux_old[i];
-        delete nab_phase[i];
-
-    }
-
-    q_aux.clear();
-    p_aux.clear();
-    p_aux_old.clear();
-    nab_phase.clear();
-
-    delete p_quant;
-    delete VP;
-
-    shxf_vars_status = 0;
-  }
-
-<<<<<<< HEAD
-  if(tcnbra_vars_status==1){
-    thermal_correction_factors.clear(); 
-
-    tcnbra_vars_status = 0;
-=======
-  if(mqcxf_vars_status==1){
-    for(int i; i<nadi; i++){
-
-        delete q_aux[i];
-        delete p_aux[i];
-        delete p_aux_old[i];
-        delete nab_phase[i];
-
-    }
-
-    q_aux.clear();
-    p_aux.clear();
-    p_aux_old.clear();
-    nab_phase.clear();
-
-    delete p_quant;
-    delete VP;
-    delete f_xf;
-
-    mqcxf_vars_status = 0;
->>>>>>> aa5f6557
-  }
-
-}
-
-
-
-CMATRIX dyn_variables::get_dm_adi(int i, int prev_steps){
-  if(prev_steps==0){ return *dm_adi[i]; }
-  else if(prev_steps==1){ return *dm_adi_prev[i]; }
-  else{ ;; }
-}
-
-CMATRIX dyn_variables::get_dm_dia(int i, int prev_steps){
-  if(prev_steps==0){ return *dm_dia[i]; }
-  else if(prev_steps==1){ return *dm_dia_prev[i]; }
-  else{ ;; }
-}
-
-
-void dyn_variables::set_parameters(bp::dict params){
-/**
-  Extract the parameters from the input dictionary
-*/
-
-  std::string key;
-  for(int i=0;i<len(params.values());i++){
-    key = bp::extract<std::string>(params.keys()[i]);
-
-    ///================= Computing Hamiltonian-related properties ====================
-//    if(key=="rep_tdse") { rep_tdse = bp::extract<int>(params.values()[i]); }
-//    else if(key=="rep_ham") { rep_ham = bp::extract<int>(params.values()[i]);   }
-
-  }
-}
-
-
-}// namespace libdyn
-}// liblibra
-
+/*********************************************************************************
+* Copyright (C) 2021-2022 Alexey V. Akimov
+*
+* This file is distributed under the terms of the GNU General Public License
+* as published by the Free Software Foundation, either version 3 of
+* the License, or (at your option) any later version.
+* See the file LICENSE in the root directory of this distribution
+* or <http://www.gnu.org/licenses/>.
+*
+*********************************************************************************/
+/**
+  \file dyn_variables.cpp
+  \brief The file implements the methods to setup dynamical variable
+*/
+
+#include "dyn_variables.h"
+
+/// liblibra namespace
+namespace liblibra{
+
+using namespace liblinalg;
+
+/// libdyn namespace
+namespace libdyn{
+
+namespace bp = boost::python;
+
+void dyn_variables::allocate_electronic_vars(){
+
+  if(electronic_vars_status==0){ 
+
+    ampl_dia = new CMATRIX(ndia, ntraj);
+    ampl_adi = new CMATRIX(nadi, ntraj);
+    proj_adi = vector<CMATRIX*>(ntraj);
+    dm_dia = vector<CMATRIX*>(ntraj);
+    dm_adi = vector<CMATRIX*>(ntraj);
+
+    for(int itraj=0; itraj<ntraj; itraj++){
+      proj_adi[itraj] = new CMATRIX(nadi, nadi);
+      proj_adi[itraj]->load_identity();
+      dm_dia[itraj] = new CMATRIX(ndia, ndia);
+      dm_adi[itraj] = new CMATRIX(nadi, nadi);
+    }
+
+    act_states = vector<int>(ntraj, 0);
+
+    electronic_vars_status = 1;
+  }
+
+}
+
+void dyn_variables::allocate_nuclear_vars(){
+
+  if(nuclear_vars_status==0){ 
+
+    iM = new MATRIX(ndof, 1);
+    q = new MATRIX(ndof, ntraj);
+    p = new MATRIX(ndof, ntraj);
+    f = new MATRIX(ndof, ntraj);
+
+    nuclear_vars_status = 1;
+  }
+
+}
+
+
+
+
+dyn_variables::dyn_variables(int _ndia, int _nadi, int _ndof, int _ntraj){
+/**
+
+  This function initializes the default values of control parameters
+
+*/
+
+  ///================= Dimension numbers =============
+  ndia = _ndia;
+  nadi = _nadi;
+  ndof = _ndof;
+  ntraj = _ntraj;
+
+
+  ///================= Electronic and nuclear variables, for OOP implementation ================
+  electronic_vars_status = 0;
+  allocate_electronic_vars();
+    
+  nuclear_vars_status = 0;
+  allocate_nuclear_vars();
+
+  ///================= A-FSSH ====================
+  afssh_vars_status = 0;
+
+  ///================= BCSH ====================
+  bcsh_vars_status = 0;
+
+  ///================= DISH ====================
+  dish_vars_status = 0;
+
+  ///================= FSSH2 ===================
+  fssh2_vars_status = 0;
+  
+  ///================= SHXF ====================
+  shxf_vars_status = 0;
+
+  ///================ TCNBRA ===================
+  tcnbra_vars_status = 0;
+  
+  ///================= MQCXF ====================
+  mqcxf_vars_status = 0;
+
+}
+
+
+void dyn_variables::allocate_afssh(){
+
+
+  if(afssh_vars_status==0){
+
+    dR = vector< vector<CMATRIX*> >(ntraj, vector<CMATRIX*>(ndof, NULL) );
+    dP = vector< vector<CMATRIX*> >(ntraj, vector<CMATRIX*>(ndof, NULL) );
+
+    for(int itraj=0; itraj<ntraj; itraj++){
+      for(int idof=0; idof<ndof; idof++){
+
+        dR[itraj][idof] = new CMATRIX(nadi, nadi);
+        dP[itraj][idof] = new CMATRIX(nadi, nadi);
+
+      }
+    }
+
+    afssh_vars_status = 1;
+
+  }
+
+}// allocate_afssh
+
+
+
+void dyn_variables::allocate_bcsh(){
+
+  if(bcsh_vars_status==0){
+
+    reversal_events = new MATRIX(nadi, ntraj);
+    bcsh_vars_status = 1;
+
+  }
+
+}// allocate_bcsh
+
+
+void dyn_variables::allocate_dish(){
+
+  if(dish_vars_status==0){
+
+    coherence_time = new MATRIX(nadi, ntraj);
+    dish_vars_status = 1;
+
+  }
+
+}// allocate_dish
+
+
+void dyn_variables::allocate_fssh2(){
+
+  if(fssh2_vars_status==0){
+
+    dm_dia_prev = vector<CMATRIX*>(ntraj);
+    dm_adi_prev = vector<CMATRIX*>(ntraj);
+
+    for(int itraj=0; itraj<ntraj; itraj++){
+      dm_dia_prev[itraj] = new CMATRIX(ndia, ndia);
+      dm_adi_prev[itraj] = new CMATRIX(nadi, nadi);
+    }
+    fssh2_vars_status = 1;
+  }
+}
+
+void dyn_variables::allocate_shxf(){
+
+  if(shxf_vars_status==0){
+    for(int itraj=0; itraj<ntraj; itraj++){
+      is_mixed.push_back(vector<int>());
+      is_first.push_back(vector<int>());
+      for(int i=0; i<nadi; i++){
+        is_mixed[itraj].push_back(0);
+        is_first[itraj].push_back(0);
+      } // i
+    } // itraj
+
+    q_aux = vector<MATRIX*>(nadi); 
+    p_aux = vector<MATRIX*>(nadi);
+    p_aux_old = vector<MATRIX*>(nadi);
+    nab_phase = vector<MATRIX*>(nadi);
+
+    for(int i=0; i<nadi; i++){
+      q_aux[i] = new MATRIX(ndof, ntraj);
+      p_aux[i] = new MATRIX(ndof, ntraj);
+      p_aux_old[i] = new MATRIX(ndof, ntraj);
+      nab_phase[i] = new MATRIX(ndof, ntraj);
+    }
+
+    p_quant = new MATRIX(ndof, ntraj);
+    VP = new MATRIX(ndof, ntraj);
+  
+    shxf_vars_status = 1;
+  }
+}// allocate_shxf
+
+void dyn_variables::allocate_mqcxf(){
+
+  if(mqcxf_vars_status==0){
+    for(int itraj=0; itraj<ntraj; itraj++){
+      is_mixed.push_back(vector<int>());
+      is_first.push_back(vector<int>());
+      for(int i=0; i<nadi; i++){
+        is_mixed[itraj].push_back(0);
+        is_first[itraj].push_back(0);
+      } // i
+    } // itraj
+
+    q_aux = vector<MATRIX*>(nadi); 
+    p_aux = vector<MATRIX*>(nadi);
+    p_aux_old = vector<MATRIX*>(nadi);
+    nab_phase = vector<MATRIX*>(nadi);
+
+    for(int i=0; i<nadi; i++){
+      q_aux[i] = new MATRIX(ndof, ntraj);
+      p_aux[i] = new MATRIX(ndof, ntraj);
+      p_aux_old[i] = new MATRIX(ndof, ntraj);
+      nab_phase[i] = new MATRIX(ndof, ntraj);
+    }
+
+    p_quant = new MATRIX(ndof, ntraj);
+    VP = new MATRIX(ndof, ntraj);
+    f_xf = new MATRIX(ndof, ntraj);
+  
+    mqcxf_vars_status = 1;
+  }
+}// allocate_mqcxf
+
+
+void dyn_variables::allocate_tcnbra(){
+
+  if(tcnbra_vars_status==0){
+    thermal_correction_factors = vector<double>(ntraj, 1.0); 
+
+    tcnbra_vars_status = 1;
+  }
+}// allocate_tcnbra
+
+
+dyn_variables::dyn_variables(const dyn_variables& x){     
+  //cout<<"dyn_variables copy constructor\n";
+  int itraj, idof;
+
+  ndia = x.ndia;
+  nadi = x.nadi;
+  ndof = x.ndof;
+  ntraj = x.ntraj;
+
+  // copy content of electronic vars, only if initialized 
+  if(x.electronic_vars_status==1){
+
+    allocate_electronic_vars();
+
+    *ampl_dia = *x.ampl_dia;
+    *ampl_adi = *x.ampl_adi;
+    for(itraj=0; itraj<ntraj; itraj++){
+      *proj_adi[itraj] = *x.proj_adi[itraj];
+      *dm_dia[itraj] = *x.dm_dia[itraj];
+      *dm_adi[itraj] = *x.dm_adi[itraj];
+    }
+    act_states = x.act_states;
+
+  }
+
+  // copy content of nuclear vars, only if initialized 
+  if(x.nuclear_vars_status==1){
+
+    allocate_nuclear_vars();
+
+    *iM = *x.iM;
+    *q = *x.q;
+    *p = *x.p;
+    *f = *x.f;
+  }
+
+  // AFSSH vars - only if initialized
+  if(x.afssh_vars_status==1){
+    allocate_afssh();
+    
+    // Copy content
+    for(itraj=0; itraj<ntraj; itraj++){
+      for(idof=0; idof<ndof; idof++){
+        *dR[itraj][idof] = *x.dR[itraj][idof];
+        *dP[itraj][idof] = *x.dP[itraj][idof];
+      }
+    }
+
+  }// if AFSSH vars
+
+  // BCSH vars - only if initialized
+  if(x.bcsh_vars_status==1){
+    allocate_bcsh();
+
+    // Copy content
+    *reversal_events = *x.reversal_events;
+
+  }// if BCSH vars
+
+  // DISH vars - only if initialized
+  if(x.dish_vars_status==1){
+    allocate_dish();
+
+    // Copy content
+    *coherence_time = *x.coherence_time;
+
+  }// if DISH vars
+
+  // FSSH2 vars - only if initialized
+    if(x.fssh2_vars_status==1){
+    allocate_fssh2();
+ 
+    // Copy content
+    for(itraj=0; itraj<ntraj; itraj++){
+      *dm_dia_prev[itraj] = *x.dm_dia_prev[itraj];
+      *dm_adi_prev[itraj] = *x.dm_adi_prev[itraj];
+    }
+
+  }// if FSSH2 vars
+ 
+  // SHXF vars - only if initialized
+  if(x.shxf_vars_status==1){
+    allocate_shxf();
+    
+    // Copy content
+    for(int i=0; i<nadi; i++){
+        *q_aux[i] = *x.q_aux[i];
+        *p_aux[i] = *x.p_aux[i];
+        *p_aux_old[i] = *x.p_aux_old[i];
+        *nab_phase[i] = *x.nab_phase[i];
+    }
+    *p_quant = *x.p_quant;
+    *VP = *x.VP;
+
+  }// if SHXF vars
+  
+  // MQCXF vars - only if initialized
+  if(x.mqcxf_vars_status==1){
+    allocate_mqcxf();
+    
+    // Copy content
+    for(int i=0; i<nadi; i++){
+        *q_aux[i] = *x.q_aux[i];
+        *p_aux[i] = *x.p_aux[i];
+        *p_aux_old[i] = *x.p_aux_old[i];
+        *nab_phase[i] = *x.nab_phase[i];
+    }
+    *p_quant = *x.p_quant;
+    *VP = *x.VP;
+    *f_xf = *x.f_xf;
+
+  }// if MQCXF vars
+
+ 
+  // TCNBRA vars - only if initialized
+  if(x.tcnbra_vars_status==1){
+    allocate_tcnbra();
+
+    // Copy content
+    thermal_correction_factors = x.thermal_correction_factors;
+
+  }// if TCNBRA vars
+
+}// dyn_variables cctor
+
+
+
+dyn_variables::~dyn_variables(){  
+  //cout<<"dyn_variables destructor!!!\n";
+
+  if(nuclear_vars_status==1){
+    delete iM;
+    delete q;
+    delete p;
+    delete f;
+    nuclear_vars_status = 0;
+  }
+
+  if(electronic_vars_status==1){ 
+    for(int itraj=0; itraj<ntraj; itraj++){
+      delete proj_adi[itraj];
+      delete dm_dia[itraj];
+      delete dm_adi[itraj];
+    }
+    proj_adi.clear();
+    dm_dia.clear();
+    dm_adi.clear();
+    
+    delete ampl_dia;
+    delete ampl_adi;
+
+    act_states.clear();
+    electronic_vars_status = 0;
+  }
+
+  if(afssh_vars_status==1){
+
+    for(int itraj; itraj<ntraj; itraj++){
+      for(int idof; idof<ndof; idof++){
+
+        delete dR[itraj][idof];
+        delete dP[itraj][idof];
+      }// for idof
+
+      dR[itraj].clear();
+      dP[itraj].clear();
+
+    }// for itraj
+
+    dR.clear();
+    dP.clear();
+
+    afssh_vars_status = 0;
+
+  }// AFSSH variables
+
+  if(bcsh_vars_status==1){
+    delete reversal_events;
+
+    bcsh_vars_status = 0;
+  }
+
+  if(dish_vars_status==1){
+    delete coherence_time;
+
+    dish_vars_status = 0;
+  }
+
+  if(fssh2_vars_status==1){
+
+    for(int itraj=0; itraj<ntraj; itraj++){
+      delete dm_dia_prev[itraj];
+      delete dm_adi_prev[itraj];
+    }
+    dm_dia_prev.clear();
+    dm_adi_prev.clear();
+
+    fssh2_vars_status = 0;
+  }
+
+  if(shxf_vars_status==1){
+    for(int i; i<nadi; i++){
+
+        delete q_aux[i];
+        delete p_aux[i];
+        delete p_aux_old[i];
+        delete nab_phase[i];
+
+    }
+
+    q_aux.clear();
+    p_aux.clear();
+    p_aux_old.clear();
+    nab_phase.clear();
+
+    delete p_quant;
+    delete VP;
+
+    shxf_vars_status = 0;
+  }
+
+  if(tcnbra_vars_status==1){
+    thermal_correction_factors.clear(); 
+
+    tcnbra_vars_status = 0;
+
+  }
+
+  if(mqcxf_vars_status==1){
+    for(int i; i<nadi; i++){
+
+        delete q_aux[i];
+        delete p_aux[i];
+        delete p_aux_old[i];
+        delete nab_phase[i];
+
+    }
+
+    q_aux.clear();
+    p_aux.clear();
+    p_aux_old.clear();
+    nab_phase.clear();
+
+    delete p_quant;
+    delete VP;
+    delete f_xf;
+
+    mqcxf_vars_status = 0;
+  }
+
+}
+
+
+
+CMATRIX dyn_variables::get_dm_adi(int i, int prev_steps){
+  if(prev_steps==0){ return *dm_adi[i]; }
+  else if(prev_steps==1){ return *dm_adi_prev[i]; }
+  else{ ;; }
+}
+
+CMATRIX dyn_variables::get_dm_dia(int i, int prev_steps){
+  if(prev_steps==0){ return *dm_dia[i]; }
+  else if(prev_steps==1){ return *dm_dia_prev[i]; }
+  else{ ;; }
+}
+
+
+void dyn_variables::set_parameters(bp::dict params){
+/**
+  Extract the parameters from the input dictionary
+*/
+
+  std::string key;
+  for(int i=0;i<len(params.values());i++){
+    key = bp::extract<std::string>(params.keys()[i]);
+
+    ///================= Computing Hamiltonian-related properties ====================
+//    if(key=="rep_tdse") { rep_tdse = bp::extract<int>(params.values()[i]); }
+//    else if(key=="rep_ham") { rep_ham = bp::extract<int>(params.values()[i]);   }
+
+  }
+}
+
+
+}// namespace libdyn
+}// liblibra
+